--- conflicted
+++ resolved
@@ -28,103 +28,6 @@
  *   $('#example1').handsontable('setDataAtCell', 0, 0, 'new value');
  * ```
  * ---
- *
- * ## Plugin specific methods
- *
- * __sort__ (column: Number, order: Boolean)
- *
- *   * Sorts table content by cell values in given `column`, using `order`. `column` is a zero-based column index.
- *   Order of sorting can be either ascending (`order` = `true`) or descending (`order` = `false`).
- *
- * __Note:__
- *
- *   * This method is only available when `columnSorting` plugin is enabled. See [column sorting demo](http://handsontable.com/demo/sorting.html) for details.
- *   * Running this method will not alter the table data. Sorting takes place only in view layer.
- *
- * ---
- *
- * ## General methods
- *
- * - {@link Handsontable.Core#destroy}
- * - {@link Handsontable.Core#getCellRenderer}
- * - {@link Handsontable.Core#getSettings}
- * - {@link Handsontable.Core#isListening}
- * - {@link Handsontable.Core#listen}
- * - {@link Handsontable.Core#loadData}
- * - {@link Handsontable.Core#render}
- * - {@link Handsontable.Core#unlisten}
- * - {@link Handsontable.Core#updateSettings}
- * - {@link Handsontable.Core#validateCells}
- *
- * ## Get data methods
- *
- * - {@link Handsontable.Core#getCopyableData}
- * - {@link Handsontable.Core#getDataAtCell}
- * - {@link Handsontable.Core#getDataAtCol}
- * - {@link Handsontable.Core#getDataAtProp}
- * - {@link Handsontable.Core#getDataAtRowProp}
- * - {@link Handsontable.Core#getDataAtRow}
- * - {@link Handsontable.Core#getData}
- * - {@link Handsontable.Core#getSourceDataAtCol}
- * - {@link Handsontable.Core#getSourceDataAtRow}
- * - {@link Handsontable.Core#getValue}
- *
- * ## Set data methods
- *
- * - {@link Handsontable.Core#populateFromArray}
- * - {@link Handsontable.Core#setDataAtCell}
- * - {@link Handsontable.Core#setDataAtRowProp}
- * - {@link Handsontable.Core#spliceCol}
- * - {@link Handsontable.Core#spliceRow}
- *
- * ## Alter grid (create, remove rows and columns)
- *
- * - {@link Handsontable.Core#alter}
- *
- * ## Cell methods
- *
- * - {@link Handsontable.Core#destroyEditor}
- * - {@link Handsontable.Core#getCellMeta}
- * - {@link Handsontable.Core#getCell}
- * - {@link Handsontable.Core#setCellMeta}
- *
- * ## Selection methods
- *
- * - {@link Handsontable.Core#clear}
- * - {@link Handsontable.Core#deselectCell}
- * - {@link Handsontable.Core#getSelectedRange}
- * - {@link Handsontable.Core#getSelected}
- * - {@link Handsontable.Core#selectCell}
- *
- * ## Grid information methods
- *
- * - {@link Handsontable.Core#colOffset}
- * - {@link Handsontable.Core#colToProp}
- * - {@link Handsontable.Core#countCols}
- * - {@link Handsontable.Core#countEmptyCols}
- * - {@link Handsontable.Core#countEmptyRows}
- * - {@link Handsontable.Core#countRows}
- * - {@link Handsontable.Core#countVisibleCols}
- * - {@link Handsontable.Core#countVisibleRows}
- * - {@link Handsontable.Core#getColHeader}
- * - {@link Handsontable.Core#getColWidth}
- * - {@link Handsontable.Core#getRowHeader}
- * - {@link Handsontable.Core#getRowHeight}
- * - {@link Handsontable.Core#hasColHeaders}
- * - {@link Handsontable.Core#hasRowHeaders}
- * - {@link Handsontable.Core#isEmptyCol}
- * - {@link Handsontable.Core#isEmptyRow}
- * - {@link Handsontable.Core#propToCol}
- * - {@link Handsontable.Core#rowOffset}
- *
- * ## Undo/redo methods
- *
- * - {@link Handsontable.Core#clearUndo}
- * - {@link Handsontable.Core#isRedoAvailable}
- * - {@link Handsontable.Core#isUndoAvailable}
- * - {@link Handsontable.Core#redo}
- * - {@link Handsontable.Core#undo}
- *
  */
 Handsontable.Core = function (rootElement, userSettings) {
   var priv
@@ -628,7 +531,7 @@
         priv.selRange.from.row, datamap.colToProp(priv.selRange.from.col), priv.selRange.to.row, datamap.colToProp(priv.selRange.to.col));
 
       if (scrollToCell !== false && instance.view.mainViewIsActive()) {
-        if(priv.selRange.from && !selection.isMultiple()) {
+        if (priv.selRange.from && !selection.isMultiple()) {
           instance.view.scrollViewport(priv.selRange.from);
         } else {
           instance.view.scrollViewport(coords);
@@ -1338,16 +1241,6 @@
   };
 
   /**
-<<<<<<< HEAD
-   * Return the current data object (the same that was passed by `data` configuration option
-   * or `loadData` method). Optionally you can provide cell range `r`, `c`, `r2`, `c2` to get only a fragment of grid data
-   * @public
-   * @param {Number} r (Optional) From row
-   * @param {Number} c (Optional) From col
-   * @param {Number} r2 (Optional) To row
-   * @param {Number} c2 (Optional) To col
-   * @return {Array|Object}
-=======
    * Return the current data object (the same that was passed by `data` configuration option or `loadData` method).
    * Optionally you can provide cell range `row`, `col`, `row2`, `col2` to get only a fragment of grid data.
    *
@@ -1356,7 +1249,6 @@
    * @param {Number} [r2] To row
    * @param {Number} [c2] To col
    * @returns {Array|Object}
->>>>>>> b17b702b
    */
   this.getData = function (r, c, r2, c2) {
     if (typeof r === 'undefined') {
@@ -2076,11 +1968,7 @@
     if (!width) {
       width = 50;
     }
-<<<<<<< HEAD
     width = Handsontable.hooks.run(instance, 'modifyColWidth', width, col);
-=======
-    width = Handsontable.hooks.execute(instance, 'modifyColWidth', width, col);
->>>>>>> b17b702b
 
     return width;
   };
@@ -2208,9 +2096,9 @@
   };
 
   /**
-<<<<<<< HEAD
-   * Return number of rendered columns (including columns partially or fully rendered outside viewport). Returns -1 if table is not visible
-   * @return {Number}
+   * Return number of visible columns.
+   *
+   * @returns {Number} Returns -1 if table is not visible
    */
   this.countRenderedCols = function () {
     return instance.view.wt.drawn ? instance.view.wt.wtTable.getRenderedColumnsCount() : -1;
@@ -2219,11 +2107,6 @@
   /**
    * Return number of visible columns. Returns -1 if table is not visible
    * @return {Number}
-=======
-   * Return number of visible columns.
-   *
-   * @returns {Number} Returns -1 if table is not visible
->>>>>>> b17b702b
    */
   this.countVisibleCols = function () {
     return instance.view.wt.drawn ? instance.view.wt.wtTable.getVisibleColumnsCount() : - 1;
@@ -2482,27 +2365,7 @@
    * @param {*} p6
    */
   this.runHooks = function (key, p1, p2, p3, p4, p5, p6) {
-<<<<<<< HEAD
     return Handsontable.hooks.run(instance, key, p1, p2, p3, p4, p5, p6);
-=======
-    Handsontable.hooks.run(instance, key, p1, p2, p3, p4, p5, p6);
-  };
-
-  /**
-   * {@link Handsontable.Hooks#execute}
-   *
-   * @param {String} key
-   * @param {*} p1
-   * @param {*} p2
-   * @param {*} p3
-   * @param {*} p4
-   * @param {*} p5
-   * @param {*} p6
-   * @returns {*}
-   */
-  this.runHooksAndReturn = function (key, p1, p2, p3, p4, p5, p6) {
-    return Handsontable.hooks.execute(instance, key, p1, p2, p3, p4, p5, p6);
->>>>>>> b17b702b
   };
 
   this.timeouts = [];
@@ -3392,20 +3255,6 @@
    * @since 0.11.0
    */
   manualRowResize: void 0,
-<<<<<<< HEAD
-  manualColumnFreeze: void 0,
-  viewportRowRenderingOffset: 10, //number of rows to be prerendered before and after the viewport
-  viewportColumnRenderingOffset: 10, // number of columns to be prerendered before and after the viewport
-  groups: void 0,
-  trimWhitespace: true,
-  settings: void 0,
-  source: void 0,
-  title: void 0,
-  checkedTemplate: void 0,
-  uncheckedTemplate: void 0,
-  renderer: void 0,
-  format: void 0
-=======
 
   /**
    * @description
@@ -3424,6 +3273,14 @@
    * @default 10
    */
   viewportRowRenderingOffset: 10,
+
+  /**
+   * Number of columns to be prerendered before and after the viewport is changed.
+   *
+   * @type {Number}
+   * @default 10
+   */
+  viewportColumnRenderingOffset: 10,
 
   /**
    * @description
@@ -3457,7 +3314,14 @@
    * @default undefined
    * @since 0.9.5
    */
-  validator: void 0
->>>>>>> b17b702b
+  validator: void 0,
+  manualColumnFreeze: void 0,
+  trimWhitespace: true,
+  settings: void 0,
+  source: void 0,
+  title: void 0,
+  checkedTemplate: void 0,
+  uncheckedTemplate: void 0,
+  format: void 0
 };
 Handsontable.DefaultSettings = DefaultSettings;