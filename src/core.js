--- conflicted
+++ resolved
@@ -1192,7 +1192,6 @@
       if (typeof input[i][1] !== 'number') {
         throw new Error('Method `setDataAtCell` accepts row and column number as its parameters. If you want to use object property name, use method `setDataAtRowProp`');
       }
-<<<<<<< HEAD
 
       if (input[i][1] >= this.countCols()) {
         prop = input[i][1];
@@ -1201,15 +1200,10 @@
         prop = datamap.colToProp(input[i][1]);
       }
 
-=======
-      const physicalRow = recordTranslator.toPhysicalRow(input[i][0]);
-
-      prop = datamap.colToProp(input[i][1]);
->>>>>>> 1e5ee769
       changes.push([
         input[i][0],
         prop,
-        dataSource.getAtCell(physicalRow, input[i][1]),
+        dataSource.getAtCell(recordTranslator.toPhysicalRow(input[i][0]), input[i][1]),
         input[i][2],
       ]);
     }
@@ -1245,12 +1239,10 @@
     let ilen;
 
     for (i = 0, ilen = input.length; i < ilen; i++) {
-      const physicalRow = recordTranslator.toPhysicalRow(input[i][0]);
-
       changes.push([
         input[i][0],
         input[i][1],
-        dataSource.getAtCell(physicalRow, input[i][1]),
+        dataSource.getAtCell(recordTranslator.toPhysicalRow(input[i][0]), input[i][1]),
         input[i][2],
       ]);
     }
