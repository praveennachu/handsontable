import { addClass, empty, isChildOfWebComponentTable, removeClass } from './helpers/dom/element';
import { columnFactory } from './helpers/setting';
import { isFunction } from './helpers/function';
import { warn } from './helpers/console';
import { isDefined, isUndefined, isRegExp, _injectProductInfo, isEmpty } from './helpers/mixed';
import { isMobileBrowser } from './helpers/browser';
import DataMap from './dataMap';
import EditorManager from './editorManager';
import EventManager from './eventManager';
import {
  deepClone,
  duckSchema,
  extend, isObject,
  isObjectEqual,
  deepObjectSize,
  hasOwnProperty,
  createObjectPropListener,
  objectEach
} from './helpers/object';
import { arrayFlatten, arrayMap, arrayEach, arrayReduce } from './helpers/array';
import { instanceToHTML } from './utils/parseTable';
import { getPlugin } from './plugins';
import { getRenderer } from './renderers';
import { getValidator } from './validators';
import { randomString } from './helpers/string';
import { rangeEach, rangeEachReverse } from './helpers/number';
import TableView from './tableView';
import DataSource from './dataSource';
import { translateRowsToColumns, cellMethodLookupFactory, spreadsheetColumnLabel } from './helpers/data';
import { IndexMapper } from './translations';
import { registerAsRootInstance, hasValidParameter, isRootInstance } from './utils/rootInstance';
import { CellCoords, ViewportColumnsCalculator } from './3rdparty/walkontable/src';
import Hooks from './pluginHooks';
import DefaultSettings from './defaultSettings';
import { getCellType } from './cellTypes';
import { getTranslatedPhrase } from './i18n';
import { hasLanguageDictionary } from './i18n/dictionariesManager';
import { warnUserAboutLanguageRegistration, applyLanguageSetting, normalizeLanguageCode } from './i18n/utils';
import { startObserving as keyStateStartObserving, stopObserving as keyStateStopObserving } from './utils/keyStateObserver';
import { Selection } from './selection';

let activeGuid = null;

/**
 * Handsontable constructor
 *
 * @core
 * @constructor Core
 * @description
 *
 * After Handsontable is constructed, you can modify the grid behavior using the available public methods.
 *
 * ---
 * ## How to call methods
 *
 * These are 2 equal ways to call a Handsontable method:
 *
 * ```js
 * // all following examples assume that you constructed Handsontable like this
 * const hot = new Handsontable(document.getElementById('example1'), options);
 *
 * // now, to use setDataAtCell method, you can either:
 * ht.setDataAtCell(0, 0, 'new value');
 * ```
 *
 * Alternatively, you can call the method using jQuery wrapper (__obsolete__, requires initialization using our jQuery guide
 * ```js
 *   $('#example1').handsontable('setDataAtCell', 0, 0, 'new value');
 * ```
 * ---
 */
export default function Core(rootElement, userSettings, rootInstanceSymbol = false) {
  let preventScrollingToCell = false;
  let instance = this;
  let GridSettings = function() {};
  const eventManager = new EventManager(instance);
  let priv;
  let datamap;
  let dataSource;
  let grid;
  let editorManager;

  extend(GridSettings.prototype, DefaultSettings.prototype); // create grid settings as a copy of default settings
  extend(GridSettings.prototype, userSettings); // overwrite defaults with user settings
  extend(GridSettings.prototype, expandType(userSettings));

  applyLanguageSetting(GridSettings.prototype, userSettings.language);

  if (hasValidParameter(rootInstanceSymbol)) {
    registerAsRootInstance(this);
  }

  // TODO: check if references to DOM elements should be move to UI layer (Walkontable)
  /**
   * Reference to the container element.
   *
   * @private
   * @type {HTMLElement}
   */
  this.rootElement = rootElement;
  /**
   * The nearest document over container.
   *
   * @private
   * @type {Document}
   */
  this.rootDocument = rootElement.ownerDocument;
  /**
   * Window object over container's document.
   *
   * @private
   * @type {Window}
   */
  this.rootWindow = this.rootDocument.defaultView;

  keyStateStartObserving(this.rootDocument);

  this.isDestroyed = false;
  this.isHotTableEnv = isChildOfWebComponentTable(this.rootElement);
  EventManager.isHotTableEnv = this.isHotTableEnv;

  this.container = this.rootDocument.createElement('div');
  this.renderCall = false;

  rootElement.insertBefore(this.container, rootElement.firstChild);

  if (isRootInstance(this)) {
    _injectProductInfo(userSettings.licenseKey, rootElement);
  }

  this.guid = `ht_${randomString()}`; // this is the namespace for global events

  /**
   * Instance of index mapper which is responsible for managing the column indexes.
   *
   * @memberof Core#
   * @member columnIndexMapper
   * @type {IndexMapper}
   */
  this.columnIndexMapper = new IndexMapper();
  /**
   * Instance of index mapper which is responsible for managing the row indexes.
   *
   * @memberof Core#
   * @member rowIndexMapper
   * @type {IndexMapper}
   */
  this.rowIndexMapper = new IndexMapper();

  dataSource = new DataSource(instance);

  if (!this.rootElement.id || this.rootElement.id.substring(0, 3) === 'ht_') {
    this.rootElement.id = this.guid; // if root element does not have an id, assign a random id
  }
  priv = {
    cellSettings: [],
    columnSettings: [],
    columnsSettingConflicts: ['data', 'width', 'language'],
    settings: new GridSettings(), // current settings instance
    selRange: null, // exposed by public method `getSelectedRange`
    isPopulated: null,
    scrollable: null,
    firstRun: true
  };

  let selection = new Selection(priv.settings, {
    countCols: () => instance.countCols(),
    countRows: () => instance.countRows(),
    propToCol: prop => datamap.propToCol(prop),
    isEditorOpened: () => (instance.getActiveEditor() ? instance.getActiveEditor().isOpened() : false),
  });

  this.selection = selection;

  this.selection.addLocalHook('beforeSetRangeStart', (cellCoords) => {
    this.runHooks('beforeSetRangeStart', cellCoords);
  });

  this.selection.addLocalHook('beforeSetRangeStartOnly', (cellCoords) => {
    this.runHooks('beforeSetRangeStartOnly', cellCoords);
  });

  this.selection.addLocalHook('beforeSetRangeEnd', (cellCoords) => {
    this.runHooks('beforeSetRangeEnd', cellCoords);

    if (cellCoords.row < 0) {
      cellCoords.row = this.view.wt.wtTable.getFirstVisibleRow();
    }
    if (cellCoords.col < 0) {
      cellCoords.col = this.view.wt.wtTable.getFirstVisibleColumn();
    }
  });

  this.selection.addLocalHook('afterSetRangeEnd', (cellCoords) => {
    const preventScrolling = createObjectPropListener(false);
    const selectionRange = this.selection.getSelectedRange();
    const { from, to } = selectionRange.current();
    const selectionLayerLevel = selectionRange.size() - 1;

    this.runHooks('afterSelection',
      from.row, from.col, to.row, to.col, preventScrolling, selectionLayerLevel);
    this.runHooks('afterSelectionByProp',
      from.row, instance.colToProp(from.col), to.row, instance.colToProp(to.col), preventScrolling, selectionLayerLevel);

    const isSelectedByAnyHeader = this.selection.isSelectedByAnyHeader();
    const currentSelectedRange = this.selection.selectedRange.current();

    let scrollToCell = true;

    if (preventScrollingToCell) {
      scrollToCell = false;
    }

    if (preventScrolling.isTouched()) {
      scrollToCell = !preventScrolling.value;
    }

    const isSelectedByRowHeader = this.selection.isSelectedByRowHeader();
    const isSelectedByColumnHeader = this.selection.isSelectedByColumnHeader();

    if (scrollToCell !== false) {
      if (!isSelectedByAnyHeader) {
        if (currentSelectedRange && !this.selection.isMultiple()) {
          this.view.scrollViewport(currentSelectedRange.from);
        } else {
          this.view.scrollViewport(cellCoords);
        }

      } else if (isSelectedByRowHeader) {
        this.view.scrollViewportVertically(cellCoords.row);

      } else if (isSelectedByColumnHeader) {
        this.view.scrollViewportHorizontally(cellCoords.col);
      }
    }

    // @TODO: These CSS classes are no longer needed anymore. They are used only as a indicator of the selected
    // rows/columns in the MergedCells plugin (via border.js#L520 in the walkontable module). After fixing
    // the Border class this should be removed.
    if (isSelectedByRowHeader && isSelectedByColumnHeader) {
      addClass(this.rootElement, ['ht__selection--rows', 'ht__selection--columns']);

    } else if (isSelectedByRowHeader) {
      removeClass(this.rootElement, 'ht__selection--columns');
      addClass(this.rootElement, 'ht__selection--rows');

    } else if (isSelectedByColumnHeader) {
      removeClass(this.rootElement, 'ht__selection--rows');
      addClass(this.rootElement, 'ht__selection--columns');

    } else {
      removeClass(this.rootElement, ['ht__selection--rows', 'ht__selection--columns']);
    }

    this._refreshBorders(null);
  });

  this.selection.addLocalHook('afterSelectionFinished', (cellRanges) => {
    const selectionLayerLevel = cellRanges.length - 1;
    const { from, to } = cellRanges[selectionLayerLevel];

    this.runHooks('afterSelectionEnd',
      from.row, from.col, to.row, to.col, selectionLayerLevel);
    this.runHooks('afterSelectionEndByProp',
      from.row, instance.colToProp(from.col), to.row, instance.colToProp(to.col), selectionLayerLevel);
  });

  this.selection.addLocalHook('afterIsMultipleSelection', (isMultiple) => {
    const changedIsMultiple = this.runHooks('afterIsMultipleSelection', isMultiple.value);

    if (isMultiple.value) {
      isMultiple.value = changedIsMultiple;
    }
  });

  this.selection.addLocalHook('beforeModifyTransformStart', (cellCoordsDelta) => {
    this.runHooks('modifyTransformStart', cellCoordsDelta);
  });
  this.selection.addLocalHook('afterModifyTransformStart', (coords, rowTransformDir, colTransformDir) => {
    this.runHooks('afterModifyTransformStart', coords, rowTransformDir, colTransformDir);
  });
  this.selection.addLocalHook('beforeModifyTransformEnd', (cellCoordsDelta) => {
    this.runHooks('modifyTransformEnd', cellCoordsDelta);
  });
  this.selection.addLocalHook('afterModifyTransformEnd', (coords, rowTransformDir, colTransformDir) => {
    this.runHooks('afterModifyTransformEnd', coords, rowTransformDir, colTransformDir);
  });
  this.selection.addLocalHook('afterDeselect', () => {
    editorManager.destroyEditor();

    this._refreshBorders();
    removeClass(this.rootElement, ['ht__selection--rows', 'ht__selection--columns']);

    this.runHooks('afterDeselect');
  });
  this.selection.addLocalHook('insertRowRequire', (totalRows) => {
    this.alter('insert_row', totalRows, 1, 'auto');
  });
  this.selection.addLocalHook('insertColRequire', (totalCols) => {
    this.alter('insert_col', totalCols, 1, 'auto');
  });

  grid = {
    /**
     * Inserts or removes rows and columns.
     *
     * @memberof Core#
     * @function alter
     * @private
     * @param {String} action Possible values: "insert_row", "insert_col", "remove_row", "remove_col".
     * @param {Number|Array} index Row or column visual index which from the alter action will be triggered.
     *                             Alter actions such as "remove_row" and "remove_col" support array indexes in the
     *                             format `[[index, amount], [index, amount]...]` this can be used to remove
     *                             non-consecutive columns or rows in one call.
     * @param {Number} [amount=1] Ammount rows or columns to remove.
     * @param {String} [source] Optional. Source of hook runner.
     * @param {Boolean} [keepEmptyRows] Optional. Flag for preventing deletion of empty rows.
     */
    alter(action, index, amount = 1, source, keepEmptyRows) {
      let delta;

      function spliceWith(data, startIndex, count, toInject) {
        const valueFactory = () => {
          let result;

          if (toInject === 'array') {
            result = [];

          } else if (toInject === 'object') {
            result = {};
          }

          return result;
        };
        const spliceArgs = arrayMap(new Array(count), () => valueFactory());

        spliceArgs.unshift(startIndex, 0);
        data.splice(...spliceArgs);
      }

      const normalizeIndexesGroup = (indexes) => {
        if (indexes.length === 0) {
          return [];
        }

        const sortedIndexes = [...indexes];

        // Sort the indexes in ascending order.
        sortedIndexes.sort(([indexA], [indexB]) => {
          if (indexA === indexB) {
            return 0;
          }

          return indexA > indexB ? 1 : -1;
        });

        // Normalize the {index, amount} groups into bigger groups.
        const normalizedIndexes = arrayReduce(sortedIndexes, (acc, [groupIndex, groupAmount]) => {
          const previousItem = acc[acc.length - 1];
          const [prevIndex, prevAmount] = previousItem;
          const prevLastIndex = prevIndex + prevAmount;

          if (groupIndex <= prevLastIndex) {
            const amountToAdd = Math.max(groupAmount - (prevLastIndex - groupIndex), 0);

            previousItem[1] += amountToAdd;
          } else {
            acc.push([groupIndex, groupAmount]);
          }

          return acc;
        }, [sortedIndexes[0]]);

        return normalizedIndexes;
      };

      /* eslint-disable no-case-declarations */
      switch (action) {
        case 'insert_row':

          const numberOfSourceRows = instance.countSourceRows();

          if (instance.getSettings().maxRows === numberOfSourceRows) {
            return;
          }
          // eslint-disable-next-line no-param-reassign
          index = (isDefined(index)) ? index : numberOfSourceRows;

          delta = datamap.createRow(index, amount, source);
          spliceWith(priv.cellSettings, index, amount, 'array');

          if (delta) {
            if (selection.isSelected() && selection.selectedRange.current().from.row >= index) {
              selection.selectedRange.current().from.row += delta;
              selection.transformEnd(delta, 0); // will call render() internally
            } else {
              instance._refreshBorders(); // it will call render and prepare methods
            }
          }
          break;

        case 'insert_col':
          delta = datamap.createCol(index, amount, source);

          for (let row = 0, len = instance.countSourceRows(); row < len; row++) {
            if (priv.cellSettings[row]) {
              spliceWith(priv.cellSettings[row], index, amount);
            }
          }

          if (delta) {
            if (Array.isArray(instance.getSettings().colHeaders)) {
              const spliceArray = [index, 0];
              spliceArray.length += delta; // inserts empty (undefined) elements at the end of an array
              Array.prototype.splice.apply(instance.getSettings().colHeaders, spliceArray); // inserts empty (undefined) elements into the colHeader array
            }

            if (selection.isSelected() && selection.selectedRange.current().from.col >= index) {
              selection.selectedRange.current().from.col += delta;
              selection.transformEnd(0, delta); // will call render() internally
            } else {
              instance._refreshBorders(); // it will call render and prepare methods
            }
          }
          break;

        case 'remove_row':

          const removeRow = (indexes) => {
            let offset = 0;

            // Normalize the {index, amount} groups into bigger groups.
            arrayEach(indexes, ([groupIndex, groupAmount]) => {
              const calcIndex = isEmpty(groupIndex) ? instance.countRows() - 1 : Math.max(groupIndex - offset, 0);

              // If the 'index' is an integer decrease it by 'offset' otherwise pass it through to make the value
              // compatible with datamap.removeCol method.
              if (Number.isInteger(groupIndex)) {
                // eslint-disable-next-line no-param-reassign
                groupIndex = Math.max(groupIndex - offset, 0);
              }

              // TODO: for datamap.removeRow index should be passed as it is (with undefined and null values). If not, the logic
              // inside the datamap.removeRow breaks the removing functionality.
              datamap.removeRow(groupIndex, groupAmount, source);
              priv.cellSettings.splice(calcIndex, amount);

              const totalRows = instance.countRows();
              const fixedRowsTop = instance.getSettings().fixedRowsTop;

              if (fixedRowsTop >= calcIndex + 1) {
                instance.getSettings().fixedRowsTop -= Math.min(groupAmount, fixedRowsTop - calcIndex);
              }

              const fixedRowsBottom = instance.getSettings().fixedRowsBottom;

              if (fixedRowsBottom && calcIndex >= totalRows - fixedRowsBottom) {
                instance.getSettings().fixedRowsBottom -= Math.min(groupAmount, fixedRowsBottom);
              }

              offset += groupAmount;
            });
          };

          if (Array.isArray(index)) {
            removeRow(normalizeIndexesGroup(index));
          } else {
            removeRow([[index, amount]]);
          }

          grid.adjustRowsAndCols();
          instance._refreshBorders(); // it will call render and prepare methods
          break;

        case 'remove_col':

          const removeCol = (indexes) => {
            let offset = 0;

            // Normalize the {index, amount} groups into bigger groups.
            arrayEach(indexes, ([groupIndex, groupAmount]) => {
              const calcIndex = isEmpty(groupIndex) ? instance.countCols() - 1 : Math.max(groupIndex - offset, 0);

              let physicalColumnIndex = instance.toPhysicalColumn(calcIndex);

              // If the 'index' is an integer decrease it by 'offset' otherwise pass it through to make the value
              // compatible with datamap.removeCol method.
              if (Number.isInteger(groupIndex)) {
                // eslint-disable-next-line no-param-reassign
                groupIndex = Math.max(groupIndex - offset, 0);
              }

              // TODO: for datamap.removeCol index should be passed as it is (with undefined and null values). If not, the logic
              // inside the datamap.removeCol breaks the removing functionality.
              datamap.removeCol(groupIndex, groupAmount, source);

              for (let row = 0, len = instance.countSourceRows(); row < len; row++) {
                if (priv.cellSettings[row]) { // if row hasn't been rendered it wouldn't have cellSettings
                  priv.cellSettings[row].splice(physicalColumnIndex, groupAmount);
                }
              }
              const fixedColumnsLeft = instance.getSettings().fixedColumnsLeft;

              if (fixedColumnsLeft >= calcIndex + 1) {
                instance.getSettings().fixedColumnsLeft -= Math.min(groupAmount, fixedColumnsLeft - calcIndex);
              }

              if (Array.isArray(instance.getSettings().colHeaders)) {
                if (typeof physicalColumnIndex === 'undefined') {
                  physicalColumnIndex = -1;
                }
                instance.getSettings().colHeaders.splice(physicalColumnIndex, groupAmount);
              }

              offset += groupAmount;
            });
          };

          if (Array.isArray(index)) {
            removeCol(normalizeIndexesGroup(index));
          } else {
            removeCol([[index, amount]]);
          }

          grid.adjustRowsAndCols();
          instance._refreshBorders(); // it will call render and prepare methods

          break;
        default:
          throw new Error(`There is no such action "${action}"`);
      }

      if (!keepEmptyRows) {
        grid.adjustRowsAndCols(); // makes sure that we did not add rows that will be removed in next refresh
      }
    },

    /**
     * Makes sure there are empty rows at the bottom of the table
     */
    adjustRowsAndCols() {
      if (priv.settings.minRows) {
        // should I add empty rows to data source to meet minRows?
        const rows = instance.countRows();

        if (rows < priv.settings.minRows) {
          for (let r = 0, minRows = priv.settings.minRows; r < minRows - rows; r++) {
            datamap.createRow(instance.countRows(), 1, 'auto');
          }
        }
      }
      if (priv.settings.minSpareRows) {
        let emptyRows = instance.countEmptyRows(true);

        // should I add empty rows to meet minSpareRows?
        if (emptyRows < priv.settings.minSpareRows) {
          for (; emptyRows < priv.settings.minSpareRows && instance.countSourceRows() < priv.settings.maxRows; emptyRows++) {
            datamap.createRow(instance.countRows(), 1, 'auto');
          }
        }
      }
      {
        let emptyCols;

        // count currently empty cols
        if (priv.settings.minCols || priv.settings.minSpareCols) {
          emptyCols = instance.countEmptyCols(true);
        }

        // should I add empty cols to meet minCols?
        if (priv.settings.minCols && !priv.settings.columns && instance.countCols() < priv.settings.minCols) {
          for (; instance.countCols() < priv.settings.minCols; emptyCols++) {
            datamap.createCol(instance.countCols(), 1, 'auto');
          }
        }
        // should I add empty cols to meet minSpareCols?
        if (priv.settings.minSpareCols && !priv.settings.columns && instance.dataType === 'array' &&
            emptyCols < priv.settings.minSpareCols) {
          for (; emptyCols < priv.settings.minSpareCols && instance.countCols() < priv.settings.maxCols; emptyCols++) {
            datamap.createCol(instance.countCols(), 1, 'auto');
          }
        }
      }
      const rowCount = instance.countRows();
      const colCount = instance.countCols();

      if (rowCount === 0 || colCount === 0) {
        selection.deselect();
      }

      if (selection.isSelected()) {
        arrayEach(selection.selectedRange, (range) => {
          let selectionChanged = false;
          let fromRow = range.from.row;
          let fromCol = range.from.col;
          let toRow = range.to.row;
          let toCol = range.to.col;

          // if selection is outside, move selection to last row
          if (fromRow > rowCount - 1) {
            fromRow = rowCount - 1;
            selectionChanged = true;

            if (toRow > fromRow) {
              toRow = fromRow;
            }
          } else if (toRow > rowCount - 1) {
            toRow = rowCount - 1;
            selectionChanged = true;

            if (fromRow > toRow) {
              fromRow = toRow;
            }
          }
          // if selection is outside, move selection to last row
          if (fromCol > colCount - 1) {
            fromCol = colCount - 1;
            selectionChanged = true;

            if (toCol > fromCol) {
              toCol = fromCol;
            }
          } else if (toCol > colCount - 1) {
            toCol = colCount - 1;
            selectionChanged = true;

            if (fromCol > toCol) {
              fromCol = toCol;
            }
          }

          if (selectionChanged) {
            instance.selectCell(fromRow, fromCol, toRow, toCol);
          }
        });
      }
      if (instance.view) {
        instance.view.wt.wtOverlays.adjustElementsSize();
      }
    },

    /**
     * Populate the data from the provided 2d array from the given cell coordinates.
     *
     * @private
     * @param {Object} start Start selection position. Visual indexes.
     * @param {Array} input 2d data array.
     * @param {Object} [end] End selection position (only for drag-down mode). Visual indexes.
     * @param {String} [source="populateFromArray"] Source information string.
     * @param {String} [method="overwrite"] Populate method. Possible options: `shift_down`, `shift_right`, `overwrite`.
     * @param {String} direction (left|right|up|down) String specifying the direction.
     * @param {Array} deltas The deltas array. A difference between values of adjacent cells.
     *                       Useful **only** when the type of handled cells is `numeric`.
     * @returns {Object|undefined} ending td in pasted area (only if any cell was changed).
     */
    populateFromArray(start, input, end, source, method, direction, deltas) {
      // TODO: either remove or implement the `direction` argument. Currently it's not working at all.
      let r;
      let rlen;
      let c;
      let clen;
      const setData = [];
      const current = {};

      rlen = input.length;

      if (rlen === 0) {
        return false;
      }

      let repeatCol;
      let repeatRow;
      let cmax;
      let rmax;

      /* eslint-disable no-case-declarations */
      // insert data with specified pasteMode method
      switch (method) {
        case 'shift_down' :
          repeatCol = end ? end.col - start.col + 1 : 0;
          repeatRow = end ? end.row - start.row + 1 : 0;
          // eslint-disable-next-line no-param-reassign
          input = translateRowsToColumns(input);
          for (c = 0, clen = input.length, cmax = Math.max(clen, repeatCol); c < cmax; c++) {
            if (c < clen) {
              for (r = 0, rlen = input[c].length; r < repeatRow - rlen; r++) {
                input[c].push(input[c][r % rlen]);
              }
              input[c].unshift(start.col + c, start.row, 0);
              instance.spliceCol(...input[c]);
            } else {
              input[c % clen][0] = start.col + c;
              instance.spliceCol(...input[c % clen]);
            }
          }
          break;

        case 'shift_right':
          repeatCol = end ? end.col - start.col + 1 : 0;
          repeatRow = end ? end.row - start.row + 1 : 0;

          for (r = 0, rlen = input.length, rmax = Math.max(rlen, repeatRow); r < rmax; r++) {
            if (r < rlen) {
              for (c = 0, clen = input[r].length; c < repeatCol - clen; c++) {
                input[r].push(input[r][c % clen]);
              }
              input[r].unshift(start.row + r, start.col, 0);
              instance.spliceRow(...input[r]);
            } else {
              input[r % rlen][0] = start.row + r;
              instance.spliceRow(...input[r % rlen]);
            }
          }
          break;

        case 'overwrite':
        default:
          // overwrite and other not specified options
          current.row = start.row;
          current.col = start.col;

          const selected = { // selected range
            row: (end && start) ? (end.row - start.row + 1) : 1,
            col: (end && start) ? (end.col - start.col + 1) : 1
          };
          let skippedRow = 0;
          let skippedColumn = 0;
          let pushData = true;
          let cellMeta;

          const getInputValue = function getInputValue(row, col = null) {
            const rowValue = input[row % input.length];

            if (col !== null) {
              return rowValue[col % rowValue.length];
            }

            return rowValue;
          };
          const rowInputLength = input.length;
          const rowSelectionLength = end ? end.row - start.row + 1 : 0;

          if (end) {
            rlen = rowSelectionLength;
          } else {
            rlen = Math.max(rowInputLength, rowSelectionLength);
          }
          for (r = 0; r < rlen; r++) {
            if ((end && current.row > end.row && rowSelectionLength > rowInputLength) ||
                (!priv.settings.allowInsertRow && current.row > instance.countRows() - 1) ||
                (current.row >= priv.settings.maxRows)) {
              break;
            }
            const visualRow = r - skippedRow;
            const colInputLength = getInputValue(visualRow).length;
            const colSelectionLength = end ? end.col - start.col + 1 : 0;

            if (end) {
              clen = colSelectionLength;
            } else {
              clen = Math.max(colInputLength, colSelectionLength);
            }
            current.col = start.col;
            cellMeta = instance.getCellMeta(current.row, current.col);

            if ((source === 'CopyPaste.paste' || source === 'Autofill.fill') && cellMeta.skipRowOnPaste) {
              skippedRow += 1;
              current.row += 1;
              rlen += 1;
              /* eslint-disable no-continue */
              continue;
            }
            skippedColumn = 0;

            for (c = 0; c < clen; c++) {
              if ((end && current.col > end.col && colSelectionLength > colInputLength) ||
                  (!priv.settings.allowInsertColumn && current.col > instance.countCols() - 1) ||
                  (current.col >= priv.settings.maxCols)) {
                break;
              }
              cellMeta = instance.getCellMeta(current.row, current.col);

              if ((source === 'CopyPaste.paste' || source === 'Autofill.fill') && cellMeta.skipColumnOnPaste) {
                skippedColumn += 1;
                current.col += 1;
                clen += 1;
                continue;
              }
              if (cellMeta.readOnly) {
                current.col += 1;
                /* eslint-disable no-continue */
                continue;
              }
              const visualColumn = c - skippedColumn;
              let value = getInputValue(visualRow, visualColumn);
              let orgValue = instance.getDataAtCell(current.row, current.col);
              const index = {
                row: visualRow,
                col: visualColumn
              };

              if (source === 'Autofill.fill') {
                const result = instance.runHooks('beforeAutofillInsidePopulate', index, direction, input, deltas, {}, selected);

                if (result) {
                  value = isUndefined(result.value) ? value : result.value;
                }
              }
              if (value !== null && typeof value === 'object') {
                // when 'value' is array and 'orgValue' is null, set 'orgValue' to
                // an empty array so that the null value can be compared to 'value'
                // as an empty value for the array context
                if (Array.isArray(value) && orgValue === null) orgValue = [];

                if (orgValue === null || typeof orgValue !== 'object') {
                  pushData = false;

                } else {
                  const orgValueSchema = duckSchema(Array.isArray(orgValue) ? orgValue : (orgValue[0] || orgValue));
                  const valueSchema = duckSchema(Array.isArray(value) ? value : (value[0] || value));

                  /* eslint-disable max-depth */
                  if (isObjectEqual(orgValueSchema, valueSchema)) {
                    value = deepClone(value);
                  } else {
                    pushData = false;
                  }
                }

              } else if (orgValue !== null && typeof orgValue === 'object') {
                pushData = false;
              }
              if (pushData) {
                setData.push([current.row, current.col, value]);
              }
              pushData = true;
              current.col += 1;
            }
            current.row += 1;
          }
          instance.setDataAtCell(setData, null, null, source || 'populateFromArray');
          break;
      }
    },
  };

  /**
   * Internal function to set `language` key of settings.
   *
   * @private
   * @param {String} languageCode Language code for specific language i.e. 'en-US', 'pt-BR', 'de-DE'
   * @fires Hooks#afterLanguageChange
   */
  function setLanguage(languageCode) {
    const normalizedLanguageCode = normalizeLanguageCode(languageCode);

    if (hasLanguageDictionary(normalizedLanguageCode)) {
      instance.runHooks('beforeLanguageChange', normalizedLanguageCode);

      GridSettings.prototype.language = normalizedLanguageCode;

      instance.runHooks('afterLanguageChange', normalizedLanguageCode);

    } else {
      warnUserAboutLanguageRegistration(languageCode);
    }
  }

  /**
<<<<<<< HEAD
   * Internal function to set `className` or `tableClassName` key of settings.
   *
   * @private
   * @param {String} className
   * @param {Object} settings
   */
  function setClassName(className, settings) {
    const element = className === 'className' ? instance.rootElement : instance.table;

    if (GridSettings.prototype[className]) {
      removeClass(element, GridSettings.prototype[className]);
    }

    if (settings[className]) {
      addClass(element, settings[className]);
    }

    GridSettings.prototype[className] = settings[className];
  }
=======
   * Execute batch of operations with updating cache only when necessary. Function is responsible for renewing row index
   * mapper's and column index mapper's cache at most once, even when there is more then one operation inside their
   * internal maps. If there is no operation which would reset the cache, it is preserved. Every action on indexes
   * sequence or skipped indexes by default reset cache, thus batching some index maps actions is recommended.
   *
   * @param {Function} wrappedOperations Batched operations wrapped in a function.
   */
  this.executeBatchOperations = function(wrappedOperations) {
    this.columnIndexMapper.executeBatchOperations(() => {
      this.rowIndexMapper.executeBatchOperations(() => {
        wrappedOperations();
      });
    });
  };
>>>>>>> ae38a945

  this.init = function() {
    dataSource.setData(priv.settings.data);

    instance.runHooks('beforeInit');

    if (isMobileBrowser()) {
      addClass(instance.rootElement, 'mobile');
    }

    this.updateSettings(priv.settings, true);

    this.view = new TableView(this);
    editorManager = EditorManager.getInstance(instance, priv, selection, datamap);

    this.forceFullRender = true; // used when data was changed

    instance.runHooks('init');
    this.view.render();

    if (typeof priv.firstRun === 'object') {
      instance.runHooks('afterChange', priv.firstRun[0], priv.firstRun[1]);
      priv.firstRun = false;
    }
    instance.runHooks('afterInit');
  };

  function ValidatorsQueue() { // moved this one level up so it can be used in any function here. Probably this should be moved to a separate file
    let resolved = false;

    return {
      validatorsInQueue: 0,
      valid: true,
      addValidatorToQueue() {
        this.validatorsInQueue += 1;
        resolved = false;
      },
      removeValidatorFormQueue() {
        this.validatorsInQueue = this.validatorsInQueue - 1 < 0 ? 0 : this.validatorsInQueue - 1;
        this.checkIfQueueIsEmpty();
      },
      onQueueEmpty() { },
      checkIfQueueIsEmpty() {
        if (this.validatorsInQueue === 0 && resolved === false) {
          resolved = true;
          this.onQueueEmpty(this.valid);
        }
      }
    };
  }

  /**
   * Get parsed number from numeric string.
   *
   * @private
   * @param {String} numericData Float (separated by a dot or a comma) or integer.
   * @returns {Number} Number if we get data in parsable format, not changed value otherwise.
   */
  function getParsedNumber(numericData) {
    // Unifying "float like" string. Change from value with comma determiner to value with dot determiner,
    // for example from `450,65` to `450.65`.
    const unifiedNumericData = numericData.replace(',', '.');

    if (isNaN(parseFloat(unifiedNumericData)) === false) {
      return parseFloat(unifiedNumericData);
    }

    return numericData;
  }

  function validateChanges(changes, source, callback) {
    if (!changes.length) {
      return;
    }

    const activeEditor = instance.getActiveEditor();
    const beforeChangeResult = instance.runHooks('beforeChange', changes, source || 'edit');
    let shouldBeCanceled = true;

    if (isFunction(beforeChangeResult)) {
      warn('Your beforeChange callback returns a function. It\'s not supported since Handsontable 0.12.1 (and the returned function will not be executed).');

    } else if (beforeChangeResult === false) {

      if (activeEditor) {
        activeEditor.cancelChanges();
      }

      return;
    }

    const waitingForValidator = new ValidatorsQueue();
    const isNumericData = value => value.length > 0 && /^\s*[+-.]?\s*(?:(?:\d+(?:(\.|,)\d+)?(?:e[+-]?\d+)?)|(?:0x[a-f\d]+))\s*$/.test(value);

    waitingForValidator.onQueueEmpty = (isValid) => {
      if (activeEditor && shouldBeCanceled) {
        activeEditor.cancelChanges();
      }

      callback(isValid); // called when async validators are resolved and beforeChange was not async
    };

    for (let i = changes.length - 1; i >= 0; i--) {
      if (changes[i] === null) {
        changes.splice(i, 1);
      } else {
        const [row, prop, , newValue] = changes[i];
        const col = datamap.propToCol(prop);
        const cellProperties = instance.getCellMeta(row, col);

        if (cellProperties.type === 'numeric' && typeof newValue === 'string' && isNumericData(newValue)) {
          changes[i][3] = getParsedNumber(newValue);
        }

        /* eslint-disable no-loop-func */
        if (instance.getCellValidator(cellProperties)) {
          waitingForValidator.addValidatorToQueue();
          instance.validateCell(changes[i][3], cellProperties, (function(index, cellPropertiesReference) {
            return function(result) {
              if (typeof result !== 'boolean') {
                throw new Error('Validation error: result is not boolean');
              }

              if (result === false && cellPropertiesReference.allowInvalid === false) {
                shouldBeCanceled = false;
                changes.splice(index, 1); // cancel the change
                cellPropertiesReference.valid = true; // we cancelled the change, so cell value is still valid

                const cell = instance.getCell(cellPropertiesReference.visualRow, cellPropertiesReference.visualCol);

                if (cell !== null) {
                  removeClass(cell, instance.getSettings().invalidCellClassName);
                }
                // index -= 1;
              }
              waitingForValidator.removeValidatorFormQueue();
            };
          }(i, cellProperties)), source);
        }
      }
    }
    waitingForValidator.checkIfQueueIsEmpty();
  }

  /**
   * Internal function to apply changes. Called after validateChanges
   *
   * @private
   * @param {Array} changes Array in form of [row, prop, oldValue, newValue]
   * @param {String} source String that identifies how this change will be described in changes array (useful in onChange callback)
   * @fires Hooks#beforeChangeRender
   * @fires Hooks#afterChange
   */
  function applyChanges(changes, source) {
    let i = changes.length - 1;

    if (i < 0) {
      return;
    }

    for (; i >= 0; i--) {
      let skipThisChange = false;

      if (changes[i] === null) {
        changes.splice(i, 1);
        /* eslint-disable no-continue */
        continue;
      }

      if ((changes[i][2] === null || changes[i][2] === void 0)
        && (changes[i][3] === null || changes[i][3] === void 0)) {
        /* eslint-disable no-continue */
        continue;
      }

      if (priv.settings.allowInsertRow) {
        while (changes[i][0] > instance.countRows() - 1) {
          const numberOfCreatedRows = datamap.createRow(void 0, void 0, source);

          if (numberOfCreatedRows === 0) {
            skipThisChange = true;
            break;
          }
        }
      }

      if (instance.dataType === 'array' && (!priv.settings.columns || priv.settings.columns.length === 0) && priv.settings.allowInsertColumn) {
        while (datamap.propToCol(changes[i][1]) > instance.countCols() - 1) {
          const numberOfCreatedColumns = datamap.createCol(void 0, void 0, source);

          if (numberOfCreatedColumns === 0) {
            skipThisChange = true;
            break;
          }
        }
      }

      if (skipThisChange) {
        /* eslint-disable no-continue */
        continue;
      }

      datamap.set(changes[i][0], changes[i][1], changes[i][3]);
    }

    instance.forceFullRender = true; // used when data was changed
    grid.adjustRowsAndCols();
    instance.runHooks('beforeChangeRender', changes, source);
    editorManager.lockEditor();
    instance._refreshBorders(null);
    editorManager.unlockEditor();
    instance.view.wt.wtOverlays.adjustElementsSize();
    instance.runHooks('afterChange', changes, source || 'edit');

    const activeEditor = instance.getActiveEditor();

    if (activeEditor && isDefined(activeEditor.refreshValue)) {
      activeEditor.refreshValue();
    }
  }

  /**
   * Validate a single cell.
   *
   * @param {String|Number} value
   * @param cellProperties
   * @param callback
   * @param source
   */
  this.validateCell = function(value, cellProperties, callback, source) {
    let validator = instance.getCellValidator(cellProperties);

    // the `canBeValidated = false` argument suggests, that the cell passes validation by default.
    function done(valid, canBeValidated = true) {
      // Fixes GH#3903
      if (!canBeValidated || cellProperties.hidden === true) {
        callback(valid);
        return;
      }

      const col = cellProperties.visualCol;
      const row = cellProperties.visualRow;
      const td = instance.getCell(row, col, true);

      if (td && td.nodeName !== 'TH') {
        instance.view.wt.wtSettings.settings.cellRenderer(row, col, td);
      }
      callback(valid);
    }

    if (isRegExp(validator)) {
      validator = (function(expression) {
        return function(cellValue, validatorCallback) {
          validatorCallback(expression.test(cellValue));
        };
      }(validator));
    }

    if (isFunction(validator)) {
      // eslint-disable-next-line no-param-reassign
      value = instance.runHooks('beforeValidate', value, cellProperties.visualRow, cellProperties.prop, source);

      // To provide consistent behaviour, validation should be always asynchronous
      instance._registerImmediate(() => {
        validator.call(cellProperties, value, (valid) => {
          if (!instance) {
            return;
          }
          // eslint-disable-next-line no-param-reassign
          valid = instance.runHooks('afterValidate', valid, value, cellProperties.visualRow, cellProperties.prop, source);
          cellProperties.valid = valid;

          done(valid);
          instance.runHooks('postAfterValidate', valid, value, cellProperties.visualRow, cellProperties.prop, source);
        });
      });

    } else {
      // resolve callback even if validator function was not found
      instance._registerImmediate(() => {
        cellProperties.valid = true;
        done(cellProperties.valid, false);
      });
    }
  };

  function setDataInputToArray(row, propOrCol, value) {
    if (typeof row === 'object') { // is it an array of changes
      return row;
    }
    return [
      [row, propOrCol, value]
    ];
  }

  /**
   * @description
   * Set new value to a cell. To change many cells at once (recommended way), pass an array of `changes` in format
   * `[[row, col, value],...]` as the first argument.
   *
   * @memberof Core#
   * @function setDataAtCell
   * @param {Number|Array} row Visual row index or array of changes in format `[[row, col, value],...]`.
   * @param {Number} [column] Visual column index.
   * @param {String} [value] New value.
   * @param {String} [source] String that identifies how this change will be described in the changes array (useful in onAfterChange or onBeforeChange callback).
   */
  this.setDataAtCell = function(row, column, value, source) {
    const input = setDataInputToArray(row, column, value);
    const changes = [];
    let changeSource = source;
    let i;
    let ilen;
    let prop;

    for (i = 0, ilen = input.length; i < ilen; i++) {
      if (typeof input[i] !== 'object') {
        throw new Error('Method `setDataAtCell` accepts row number or changes array of arrays as its first parameter');
      }
      if (typeof input[i][1] !== 'number') {
        throw new Error('Method `setDataAtCell` accepts row and column number as its parameters. If you want to use object property name, use method `setDataAtRowProp`');
      }

      if (input[i][1] >= this.countCols()) {
        prop = input[i][1];

      } else {
        prop = datamap.colToProp(input[i][1]);
      }

      changes.push([
        input[i][0],
        prop,
        dataSource.getAtCell(this.toPhysicalRow(input[i][0]), input[i][1]),
        input[i][2],
      ]);
    }

    if (!changeSource && typeof row === 'object') {
      changeSource = column;
    }

    instance.runHooks('afterSetDataAtCell', changes, changeSource);

    validateChanges(changes, changeSource, () => {
      applyChanges(changes, changeSource);
    });
  };

  /**
   * @description
   * Set new value to a cell. To change many cells at once (recommended way), pass an array of `changes` in format
   * `[[row, prop, value],...]` as the first argument.
   *
   * @memberof Core#
   * @function setDataAtRowProp
   * @param {Number|Array} row Visual row index or array of changes in format `[[row, prop, value], ...]`.
   * @param {String} prop Property name or the source string (e.g. `'first.name'` or `'0'`).
   * @param {String} value Value to be set.
   * @param {String} [source] String that identifies how this change will be described in changes array (useful in onChange callback).
   */
  this.setDataAtRowProp = function(row, prop, value, source) {
    const input = setDataInputToArray(row, prop, value);
    const changes = [];
    let changeSource = source;
    let i;
    let ilen;

    for (i = 0, ilen = input.length; i < ilen; i++) {
      changes.push([
        input[i][0],
        input[i][1],
        dataSource.getAtCell(this.toPhysicalRow(input[i][0]), input[i][1]),
        input[i][2],
      ]);
    }

    if (!changeSource && typeof row === 'object') {
      changeSource = prop;
    }

    instance.runHooks('afterSetDataAtRowProp', changes, changeSource);

    validateChanges(changes, changeSource, () => {
      applyChanges(changes, changeSource);
    });
  };

  /**
   * Listen to the keyboard input on document body. This allows Handsontable to capture keyboard events and respond
   * in the right way.
   *
   * @memberof Core#
   * @function listen
   * @param {Boolean} [modifyDocumentFocus=true] If `true`, currently focused element will be blured (which returns focus
   *                                             to the document.body). Otherwise the active element does not lose its focus.
   * @fires Hooks#afterListen
   */
  this.listen = function(modifyDocumentFocus = true) {
    const { rootDocument } = instance;
    if (modifyDocumentFocus) {
      const invalidActiveElement = !rootDocument.activeElement || (rootDocument.activeElement && rootDocument.activeElement.nodeName === void 0);

      if (rootDocument.activeElement && rootDocument.activeElement !== rootDocument.body && !invalidActiveElement) {
        rootDocument.activeElement.blur();

      } else if (invalidActiveElement) { // IE
        rootDocument.body.focus();
      }
    }

    if (instance && !instance.isListening()) {
      activeGuid = instance.guid;
      instance.runHooks('afterListen');
    }
  };

  /**
   * Stop listening to keyboard input on the document body. Calling this method makes the Handsontable inactive for
   * any keyboard events.
   *
   * @memberof Core#
   * @function unlisten
   */
  this.unlisten = function() {
    if (this.isListening()) {
      activeGuid = null;
      instance.runHooks('afterUnlisten');
    }
  };

  /**
   * Returns `true` if the current Handsontable instance is listening to keyboard input on document body.
   *
   * @memberof Core#
   * @function isListening
   * @returns {Boolean} `true` if the instance is listening, `false` otherwise.
   */
  this.isListening = function() {
    return activeGuid === instance.guid;
  };

  /**
   * Destroys the current editor, render the table and prepares the editor of the newly selected cell.
   *
   * @memberof Core#
   * @function destroyEditor
   * @param {Boolean} [revertOriginal=false] If `true`, the previous value will be restored. Otherwise, the edited value will be saved.
   * @param {Boolean} [prepareEditorIfNeeded=true] If `true` the editor under the selected cell will be prepared to open.
   */
  this.destroyEditor = function(revertOriginal = false, prepareEditorIfNeeded = true) {
    instance._refreshBorders(revertOriginal, prepareEditorIfNeeded);
  };

  /**
   * Populate cells at position with 2D input array (e.g. `[[1, 2], [3, 4]]`). Use `endRow`, `endCol` when you
   * want to cut input when a certain row is reached.
   *
   * Optional `method` argument has the same effect as pasteMode option (see {@link Options#pasteMode}).
   *
   * @memberof Core#
   * @function populateFromArray
   * @param {Number} row Start visual row index.
   * @param {Number} column Start visual column index.
   * @param {Array} input 2d array
   * @param {Number} [endRow] End visual row index (use when you want to cut input when certain row is reached).
   * @param {Number} [endCol] End visual column index (use when you want to cut input when certain column is reached).
   * @param {String} [source=populateFromArray] Used to identify this call in the resulting events (beforeChange, afterChange).
   * @param {String} [method=overwrite] Populate method, possible values: `'shift_down'`, `'shift_right'`, `'overwrite'`.
   * @param {String} direction Populate direction, possible values: `'left'`, `'right'`, `'up'`, `'down'`.
   * @param {Array} deltas The deltas array. A difference between values of adjacent cells.
   *                       Useful **only** when the type of handled cells is `numeric`.
   */
  this.populateFromArray = function(row, column, input, endRow, endCol, source, method, direction, deltas) {
    if (!(typeof input === 'object' && typeof input[0] === 'object')) {
      throw new Error('populateFromArray parameter `input` must be an array of arrays'); // API changed in 0.9-beta2, let's check if you use it correctly
    }

    const c = typeof endRow === 'number' ? new CellCoords(endRow, endCol) : null;

    return grid.populateFromArray(new CellCoords(row, column), input, c, source, method, direction, deltas);
  };

  /**
   * Adds/removes data from the column. This method works the same as Array.splice for arrays (see {@link DataMap#spliceCol}).
   *
   * @memberof Core#
   * @function spliceCol
   * @param {Number} column Index of the column in which do you want to do splice.
   * @param {Number} index Index at which to start changing the array. If negative, will begin that many elements from the end.
   * @param {Number} amount An integer indicating the number of old array elements to remove. If amount is 0, no elements are removed.
   * @param {...Number} [elements] The elements to add to the array. If you don't specify any elements, spliceCol simply removes elements from the array.
   */
  this.spliceCol = function(column, index, amount, ...elements) {
    return datamap.spliceCol(column, index, amount, ...elements);
  };

  /**
   * Adds/removes data from the row. This method works the same as Array.splice for arrays (see {@link DataMap#spliceRow}).
   *
   * @memberof Core#
   * @function spliceRow
   * @param {Number} row Index of column in which do you want to do splice.
   * @param {Number} index Index at which to start changing the array. If negative, will begin that many elements from the end.
   * @param {Number} amount An integer indicating the number of old array elements to remove. If amount is 0, no elements are removed.
   * @param {...Number} [elements] The elements to add to the array. If you don't specify any elements, spliceCol simply removes elements from the array.
   */
  this.spliceRow = function(row, index, amount, ...elements) {
    return datamap.spliceRow(row, index, amount, ...elements);
  };

  /**
   * Returns indexes of the currently selected cells as an array of arrays `[[startRow, startCol, endRow, endCol],...]`.
   *
   * Start row and start column are the coordinates of the active cell (where the selection was started).
   *
   * The version 0.36.0 adds a non-consecutive selection feature. Since this version, the method returns an array of arrays.
   * Additionally to collect the coordinates of the currently selected area (as it was previously done by the method)
   * you need to use `getSelectedLast` method.
   *
   * @memberof Core#
   * @function getSelected
   * @returns {Array[]|undefined} An array of arrays of the selection's coordinates.
   */
  this.getSelected = function() { // https://github.com/handsontable/handsontable/issues/44  //cjl
    if (selection.isSelected()) {
      return arrayMap(selection.getSelectedRange(), ({ from, to }) => [from.row, from.col, to.row, to.col]);
    }
  };

  /**
   * Returns the last coordinates applied to the table as a an array `[startRow, startCol, endRow, endCol]`.
   *
   * @since 0.36.0
   * @memberof Core#
   * @function getSelectedLast
   * @returns {Array|undefined} An array of the selection's coordinates.
   */
  this.getSelectedLast = function() {
    const selected = this.getSelected();
    let result;

    if (selected && selected.length > 0) {
      result = selected[selected.length - 1];
    }

    return result;
  };

  /**
   * Returns the current selection as an array of CellRange objects.
   *
   * The version 0.36.0 adds a non-consecutive selection feature. Since this version, the method returns an array of arrays.
   * Additionally to collect the coordinates of the currently selected area (as it was previously done by the method)
   * you need to use `getSelectedRangeLast` method.
   *
   * @memberof Core#
   * @function getSelectedRange
   * @returns {CellRange[]|undefined} Selected range object or undefined if there is no selection.
   */
  this.getSelectedRange = function() { // https://github.com/handsontable/handsontable/issues/44  //cjl
    if (selection.isSelected()) {
      return Array.from(selection.getSelectedRange());
    }
  };

  /**
  * Returns the last coordinates applied to the table as a CellRange object.
  *
  * @memberof Core#
  * @function getSelectedRangeLast
  * @since 0.36.0
  * @returns {CellRange|undefined} Selected range object or undefined` if there is no selection.
   */
  this.getSelectedRangeLast = function() {
    const selectedRange = this.getSelectedRange();
    let result;

    if (selectedRange && selectedRange.length > 0) {
      result = selectedRange[selectedRange.length - 1];
    }

    return result;
  };

  /**
   * Erases content from cells that have been selected in the table.
   *
   * @memberof Core#
   * @function emptySelectedCells
   * @param {String} [source] String that identifies how this change will be described in the changes array (useful in onAfterChange or onBeforeChange callback).
   * @since 0.36.0
   */
  this.emptySelectedCells = function(source) {
    if (!selection.isSelected()) {
      return;
    }
    const changes = [];

    arrayEach(selection.getSelectedRange(), (cellRange) => {
      const topLeft = cellRange.getTopLeftCorner();
      const bottomRight = cellRange.getBottomRightCorner();

      rangeEach(topLeft.row, bottomRight.row, (row) => {
        rangeEach(topLeft.col, bottomRight.col, (column) => {
          if (!this.getCellMeta(row, column).readOnly) {
            changes.push([row, column, null]);
          }
        });
      });
    });

    if (changes.length > 0) {
      this.setDataAtCell(changes, source);
    }
  };

  /**
   * Rerender the table. Calling this method starts the process of recalculating, redrawing and applying the changes
   * to the DOM. While rendering the table all cell renderers are recalled.
   *
   * Calling this method manually is not recommended. Handsontable tries to render itself by choosing the most
   * optimal moments in its lifecycle.
   *
   * @memberof Core#
   * @function render
   */
  this.render = function() {
    if (instance.view) {
      instance.renderCall = true;
      instance.forceFullRender = true; // used when data was changed
      editorManager.lockEditor();
      instance._refreshBorders(null);
      editorManager.unlockEditor();
    }
  };

  this.refreshDimensions = function() {
    if (!instance.view) {
      return;
    }

    const { width: lastWidth, height: lastHeight } = instance.view.getLastSize();
    const { width, height } = instance.rootElement.getBoundingClientRect();
    const isSizeChanged = width !== lastWidth || height !== lastHeight;
    const isResizeBlocked = instance.runHooks('beforeRefreshDimensions', { width: lastWidth, height: lastHeight }, { width, height }, isSizeChanged) === false;

    if (isResizeBlocked) {
      return;
    }

    if (isSizeChanged || instance.view.wt.wtOverlays.scrollableElement === instance.rootWindow) {
      instance.view.setLastSize(width, height);
      instance.render();
    }

    instance.runHooks('afterRefreshDimensions', { width: lastWidth, height: lastHeight }, { width, height }, isSizeChanged);
  };

  /**
   * Loads new data to Handsontable. Loading new data resets the cell meta.
   *
   * @memberof Core#
   * @function loadData
   * @param {Array} data Array of arrays or array of objects containing data.
   * @fires Hooks#beforeLoadData
   * @fires Hooks#afterLoadData
   * @fires Hooks#afterChange
   */
  this.loadData = function(data) {
    if (Array.isArray(priv.settings.dataSchema)) {
      instance.dataType = 'array';
    } else if (isFunction(priv.settings.dataSchema)) {
      instance.dataType = 'function';
    } else {
      instance.dataType = 'object';
    }

    if (datamap) {
      datamap.destroy();
    }

    datamap = new DataMap(instance, data, priv, GridSettings);

    if (typeof data === 'object' && data !== null) {
      if (!(data.push && data.splice)) { // check if data is array. Must use duck-type check so Backbone Collections also pass it
        // when data is not an array, attempt to make a single-row array of it
        // eslint-disable-next-line no-param-reassign
        data = [data];
      }

    } else if (data === null) {
      const dataSchema = datamap.getSchema();
      // eslint-disable-next-line no-param-reassign
      data = [];
      let row;
      let r = 0;
      let rlen = 0;

      for (r = 0, rlen = priv.settings.startRows; r < rlen; r++) {
        if ((instance.dataType === 'object' || instance.dataType === 'function') && priv.settings.dataSchema) {
          row = deepClone(dataSchema);
          data.push(row);

        } else if (instance.dataType === 'array') {
          row = deepClone(dataSchema[0]);
          data.push(row);

        } else {
          row = [];

          for (let c = 0, clen = priv.settings.startCols; c < clen; c++) {
            row.push(null);
          }

          data.push(row);
        }
      }

    } else {
      throw new Error(`loadData only accepts array of objects or array of arrays (${typeof data} given)`);
    }

    priv.isPopulated = false;
    GridSettings.prototype.data = data;

    if (Array.isArray(data[0])) {
      instance.dataType = 'array';
    }

    instance.runHooks('beforeLoadData', data, priv.firstRun);

    datamap.dataSource = data;
    dataSource.data = data;
    dataSource.dataType = instance.dataType;
    dataSource.colToProp = datamap.colToProp.bind(datamap);
    dataSource.propToCol = datamap.propToCol.bind(datamap);

    clearCellSettingCache();

    const columnsSettings = priv.settings.columns;
    let nrOfColumnsFromSettings = 0;

    // We will check number of columns only when the `columns` property was defined as an array.
    if (Array.isArray(columnsSettings)) {
      nrOfColumnsFromSettings = columnsSettings.length;
    }

    /**
     * We need to use `Math.max`, because:
     * - we need information about `columns` as `data` may contains functions, less columns than defined by the property or even be empty.
     * - we need also information about dataSchema as `data` and `columns` properties may not provide information about number of columns
     * (ie. `data` may be empty, `columns` may be a function).
     */
    this.columnIndexMapper.initToLength(Math.max(this.countSourceCols(), nrOfColumnsFromSettings, deepObjectSize(datamap.getSchema())));
    this.rowIndexMapper.initToLength(this.countSourceRows());

    grid.adjustRowsAndCols();

    instance.runHooks('afterLoadData', data, priv.firstRun);

    if (priv.firstRun) {
      priv.firstRun = [null, 'loadData'];
    } else {
      instance.runHooks('afterChange', null, 'loadData');
      instance.render();
    }
    priv.isPopulated = true;

    function clearCellSettingCache() {
      priv.cellSettings.length = 0;
    }
  };

  /**
   * Returns the current data object (the same one that was passed by `data` configuration option or `loadData` method,
   * unless some modifications have been applied (i.e. sequence of rows/columns was changed, some row/column was skipped).
   * If that's the case - use the {@link Core#getSourceData} method.).
   *
   * Optionally you can provide cell range by defining `row`, `column`, `row2`, `column2` to get only a fragment of table data.
   *
   * @memberof Core#
   * @function getData
   * @param {Number} [row] From visual row index.
   * @param {Number} [column] From visual column index.
   * @param {Number} [row2] To visual row index.
   * @param {Number} [column2] To visual column index.
   * @returns {Array[]} Array with the data.
   * @example
   * ```js
   * // Get all data (in order how it is rendered in the table).
   * hot.getData();
   * // Get data fragment (from top-left 0, 0 to bottom-right 3, 3).
   * hot.getData(3, 3);
   * // Get data fragment (from top-left 2, 1 to bottom-right 3, 3).
   * hot.getData(2, 1, 3, 3);
   * ```
   */
  this.getData = function(row, column, row2, column2) {
    if (isUndefined(row)) {
      return datamap.getAll();
    }

    return datamap.getRange(new CellCoords(row, column), new CellCoords(row2, column2), datamap.DESTINATION_RENDERER);
  };

  /**
   * Returns a string value of the selected range. Each column is separated by tab, each row is separated by a new
   * line character (see {@link DataMap#getCopyableText}).
   *
   * @memberof Core#
   * @function getCopyableText
   * @param {Number} startRow From visual row index.
   * @param {Number} startCol From visual column index.
   * @param {Number} endRow To visual row index.
   * @param {Number} endCol To visual column index.
   * @returns {String}
   */
  this.getCopyableText = function(startRow, startCol, endRow, endCol) {
    return datamap.getCopyableText(new CellCoords(startRow, startCol), new CellCoords(endRow, endCol));
  };

  /**
   * Returns the data's copyable value at specified `row` and `column` index (see {@link DataMap#getCopyable}).
   *
   * @memberof Core#
   * @function getCopyableData
   * @param {Number} row Visual row index.
   * @param {Number} column Visual column index.
   * @returns {String}
   */
  this.getCopyableData = function(row, column) {
    return datamap.getCopyable(row, datamap.colToProp(column));
  };

  /**
   * Returns schema provided by constructor settings. If it doesn't exist then it returns the schema based on the data
   * structure in the first row.
   *
   * @memberof Core#
   * @function getSchema
   * @returns {Object} Schema object.
   */
  this.getSchema = function() {
    return datamap.getSchema();
  };

  /**
   * Use it if you need to change configuration after initialization. The `settings` argument is an object containing the new
   * settings, declared the same way as in the initial settings object.
   *
   * __Note__, that although the `updateSettings` method doesn't overwrite the previously declared settings, it might reset
   * the settings made post-initialization. (for example - ignore changes made using the columnResize feature).
   *
   * @memberof Core#
   * @function updateSettings
   * @param {Object} settings New settings object (see {@link Options}).
   * @param {Boolean} [init=false] Internally used for in initialization mode.
   * @example
   * ```js
   * hot.updateSettings({
   *    contextMenu: true,
   *    colHeaders: true,
   *    fixedRowsTop: 2
   * });
   * ```
   * @fires Hooks#afterCellMetaReset
   * @fires Hooks#afterUpdateSettings
   */
  this.updateSettings = function(settings, init = false) {
    let columnsAsFunc = false;
    let i;
    let j;
    let clen;

    if (isDefined(settings.rows)) {
      throw new Error('"rows" setting is no longer supported. do you mean startRows, minRows or maxRows?');
    }
    if (isDefined(settings.cols)) {
      throw new Error('"cols" setting is no longer supported. do you mean startCols, minCols or maxCols?');
    }

    // eslint-disable-next-line no-restricted-syntax
    for (i in settings) {
      if (i === 'data') {
        /* eslint-disable-next-line no-continue */
        continue; // loadData will be triggered later

      } else if (i === 'language') {
        setLanguage(settings.language);

        /* eslint-disable-next-line no-continue */
        continue;

      } else if (i === 'className' || (i === 'tableClassName' && instance.table)) {
        setClassName(i, settings);

        /* eslint-disable-next-line no-continue */
        continue;

      } else if (Hooks.getSingleton().getRegistered().indexOf(i) > -1) {
        if (isFunction(settings[i]) || Array.isArray(settings[i])) {
          settings[i].initialHook = true;
          instance.addHook(i, settings[i]);
        }

      } else if (!init && hasOwnProperty(settings, i)) { // Update settings
        GridSettings.prototype[i] = settings[i];
      }
    }

    // Load data or create data map
    if (settings.data === void 0 && priv.settings.data === void 0) {
      instance.loadData(null); // data source created just now

    } else if (settings.data !== void 0) {
      instance.loadData(settings.data); // data source given as option

    } else if (settings.columns !== void 0) {
      datamap.createMap();
    }

    clen = instance.countCols();

    const columnSetting = settings.columns || GridSettings.prototype.columns;

    // Init columns constructors configuration
    if (columnSetting && isFunction(columnSetting)) {
      clen = instance.countSourceCols();
      columnsAsFunc = true;
    }

    // Clear cellSettings cache
    if (settings.cell !== void 0 || settings.cells !== void 0 || settings.columns !== void 0) {
      priv.cellSettings.length = 0;
    }

    if (clen > 0) {
      let proto;
      let column;

      for (i = 0, j = 0; i < clen; i++) {
        if (columnsAsFunc && !columnSetting(i)) {
          /* eslint-disable no-continue */
          continue;
        }
        priv.columnSettings[j] = columnFactory(GridSettings, priv.columnsSettingConflicts);

        // shortcut for prototype
        proto = priv.columnSettings[j].prototype;

        // Use settings provided by user
        if (columnSetting) {
          if (columnsAsFunc) {
            column = columnSetting(i);

          } else {
            column = columnSetting[j];
          }

          if (column) {
            extend(proto, column);
            extend(proto, expandType(column));
          }
        }

        j += 1;
      }
    }

    if (isDefined(settings.cell)) {
      objectEach(settings.cell, (cell) => {
        instance.setCellMetaObject(cell.row, cell.col, cell);
      });
    }

    instance.runHooks('afterCellMetaReset');

    let currentHeight = instance.rootElement.style.height;
    if (currentHeight !== '') {
      currentHeight = parseInt(instance.rootElement.style.height, 10);
    }

    let height = settings.height;
    if (isFunction(height)) {
      height = height();
    }

    if (init) {
      const initialStyle = instance.rootElement.getAttribute('style');

      if (initialStyle) {
        instance.rootElement.setAttribute('data-initialstyle', instance.rootElement.getAttribute('style'));
      }
    }

    if (height === null) {
      const initialStyle = instance.rootElement.getAttribute('data-initialstyle');

      if (initialStyle && (initialStyle.indexOf('height') > -1 || initialStyle.indexOf('overflow') > -1)) {
        instance.rootElement.setAttribute('style', initialStyle);

      } else {
        instance.rootElement.style.height = '';
        instance.rootElement.style.overflow = '';
      }

    } else if (height !== void 0) {
      instance.rootElement.style.height = isNaN(height) ? `${height}` : `${height}px`;
      instance.rootElement.style.overflow = 'hidden';
    }

    if (typeof settings.width !== 'undefined') {
      let width = settings.width;

      if (isFunction(width)) {
        width = width();
      }

      instance.rootElement.style.width = isNaN(width) ? `${width}` : `${width}px`;
    }

    if (!init) {
      if (instance.view) {
        instance.view.wt.wtViewport.resetHasOversizedColumnHeadersMarked();
      }

      instance.runHooks('afterUpdateSettings', settings);
    }

    grid.adjustRowsAndCols();
    if (instance.view && !priv.firstRun) {
      instance.forceFullRender = true; // used when data was changed
      editorManager.lockEditor();
      instance._refreshBorders(null);
      editorManager.unlockEditor();
    }

    if (!init && instance.view && (currentHeight === '' || height === '' || height === void 0) && currentHeight !== height) {
      instance.view.wt.wtOverlays.updateMainScrollableElements();
    }
  };

  /**
   * Get value from the selected cell.
   *
   * @memberof Core#
   * @function getValue
   * @returns {*} Value of selected cell.
   */
  this.getValue = function() {
    const sel = instance.getSelectedLast();

    if (GridSettings.prototype.getValue) {
      if (isFunction(GridSettings.prototype.getValue)) {
        return GridSettings.prototype.getValue.call(instance);
      } else if (sel) {
        return instance.getData()[sel[0][0]][GridSettings.prototype.getValue];
      }
    } else if (sel) {
      return instance.getDataAtCell(sel[0], sel[1]);
    }
  };

  function expandType(obj) {
    if (!hasOwnProperty(obj, 'type')) {
      // ignore obj.prototype.type
      return;
    }

    const expandedType = {};
    let type;

    if (typeof obj.type === 'object') {
      type = obj.type;
    } else if (typeof obj.type === 'string') {
      type = getCellType(obj.type);
    }

    // eslint-disable-next-line no-restricted-syntax
    for (const i in type) {
      if (hasOwnProperty(type, i) && !hasOwnProperty(obj, i)) {
        expandedType[i] = type[i];
      }
    }

    return expandedType;

  }

  /**
   * Returns the object settings.
   *
   * @memberof Core#
   * @function getSettings
   * @returns {Object} Object containing the current table settings.
   */
  this.getSettings = function() {
    return priv.settings;
  };

  /**
   * Clears the data from the table (the table settings remain intact).
   *
   * @memberof Core#
   * @function clear
   */
  this.clear = function() {
    this.selectAll();
    this.emptySelectedCells();
  };

  /**
   * Allows altering the table structure by either inserting/removing rows or columns.
   *
   * @memberof Core#
   * @function alter
   * @param {String} action Possible alter operations:
   *  * `'insert_row'`
   *  * `'insert_col'`
   *  * `'remove_row'`
   *  * `'remove_col'`
   * @param {Number|Number[]} index Visual index of the row/column before which the new row/column will be
   *                                inserted/removed or an array of arrays in format `[[index, amount],...]`.
   * @param {Number} [amount=1] Amount of rows/columns to be inserted or removed.
   * @param {String} [source] Source indicator.
   * @param {Boolean} [keepEmptyRows] Flag for preventing deletion of empty rows.
   * @example
   * ```js
   * // Insert new row above the row at given visual index.
   * hot.alter('insert_row', 10);
   * // Insert 3 new columns before 10th column.
   * hot.alter('insert_col', 10, 3);
   * // Remove 2 rows starting from 10th row.
   * hot.alter('remove_row', 10, 2);
   * // Remove 5 non-contiquous rows (it removes 3 rows from visual index 1 and 2 rows from visual index 5).
   * hot.alter('remove_row', [[1, 3], [5, 2]]);
   * ```
   */
  this.alter = function(action, index, amount, source, keepEmptyRows) {
    grid.alter(action, index, amount, source, keepEmptyRows);
  };

  /**
   * Returns a TD element for the given `row` and `column` arguments, if it is rendered on screen.
   * Returns `null` if the TD is not rendered on screen (probably because that part of the table is not visible).
   *
   * @memberof Core#
   * @function getCell
   * @param {Number} row Visual row index.
   * @param {Number} column Visual column index.
   * @param {Boolean} [topmost=false] If set to `true`, it returns the TD element from the topmost overlay. For example,
   * if the wanted cell is in the range of fixed rows, it will return a TD element from the `top` overlay.
   * @returns {HTMLTableCellElement|null} The cell's TD element.
   */
  this.getCell = function(row, column, topmost = false) {
    return instance.view.getCellAtCoords(new CellCoords(row, column), topmost);
  };

  /**
   * Returns the coordinates of the cell, provided as a HTML table cell element.
   *
   * @memberof Core#
   * @function getCoords
   * @param {HTMLTableCellElement} element The HTML Element representing the cell.
   * @returns {CellCoords} Visual coordinates object.
   * @example
   * ```js
   * hot.getCoords(hot.getCell(1, 1));
   * // it returns CellCoords object instance with props row: 1 and col: 1.
   * ```
   */
  this.getCoords = function(element) {
    return this.view.wt.wtTable.getCoords.call(this.view.wt.wtTable, element);
  };

  /**
   * Returns the property name that corresponds with the given column index (see {@link DataMap#colToProp}).
   * If the data source is an array of arrays, it returns the columns index.
   *
   * @memberof Core#
   * @function colToProp
   * @param {Number} column Visual column index.
   * @returns {String|Number} Column property or physical column index.
   */
  this.colToProp = function(column) {
    return datamap.colToProp(column);
  };

  /**
   * Returns column index that corresponds with the given property (see {@link DataMap#propToCol}).
   *
   * @memberof Core#
   * @function propToCol
   * @param {String|Number} prop Property name or physical column index.
   * @returns {Number} Visual column index.
   */
  this.propToCol = function(prop) {
    return datamap.propToCol(prop);
  };

  /**
   * Translate physical row index into visual.
   *
   * This method is useful when you want to retrieve visual row index which can be reordered, moved or trimmed
   * based on a physical index
   *
   * @memberof Core#
   * @function toVisualRow
   * @param {Number} row Physical row index.
   * @returns {Number} Returns visual row index.
   */
  this.toVisualRow = row => this.rowIndexMapper.getVisualIndex(row);

  /**
   * Translate physical column index into visual.
   *
   * This method is useful when you want to retrieve visual column index which can be reordered, moved or trimmed
   * based on a physical index
   *
   * @memberof Core#
   * @function toVisualColumn
   * @param {Number} column Physical column index.
   * @returns {Number} Returns visual column index.
   */
  this.toVisualColumn = column => this.columnIndexMapper.getVisualIndex(column);

  /**
   * Translate visual row index into physical.
   *
   * This method is useful when you want to retrieve physical row index based on a visual index which can be
   * reordered, moved or trimmed.
   *
   * @memberof Core#
   * @function toPhysicalRow
   * @param {Number} row Visual row index.
   * @returns {Number} Returns physical row index.
   */
  this.toPhysicalRow = row => this.rowIndexMapper.getPhysicalIndex(row);

  /**
   * Translate visual column index into physical.
   *
   * This method is useful when you want to retrieve physical column index based on a visual index which can be
   * reordered, moved or trimmed.
   *
   * @memberof Core#
   * @function toPhysicalColumn
   * @param {Number} column Visual column index.
   * @returns {Number} Returns physical column index.
   */
  this.toPhysicalColumn = column => this.columnIndexMapper.getPhysicalIndex(column);

  /**
   * @description
   * Returns the cell value at `row`, `column`.
   *
   * __Note__: If data is reordered, sorted or trimmed, the currently visible order will be used.
   *
   * @memberof Core#
   * @function getDataAtCell
   * @param {Number} row Visual row index.
   * @param {Number} column Visual column index.
   * @returns {*} Data at cell.
   */
  this.getDataAtCell = function(row, column) {
    return datamap.get(row, datamap.colToProp(column));
  };

  /**
   * Returns value at visual `row` and `prop` indexes (see {@link DataMap#get}).
   *
   * __Note__: If data is reordered, sorted or trimmed, the currently visible order will be used.
   *
   * @memberof Core#
   * @function getDataAtRowProp
   * @param {Number} row Visual row index.
   * @param {String} prop Property name.
   * @returns {*} Cell value.
   */
  this.getDataAtRowProp = function(row, prop) {
    return datamap.get(row, prop);
  };

  /**
   * @description
   * Returns array of column values from the data source.
   *
   * __Note__: If columns were reordered or sorted, the currently visible order will be used.
   *
   * @memberof Core#
   * @function getDataAtCol
   * @param {Number} column Visual column index.
   * @returns {Array} Array of cell values.
   */
  this.getDataAtCol = function(column) {
    return [].concat(...datamap.getRange(new CellCoords(0, column), new CellCoords(priv.settings.data.length - 1, column), datamap.DESTINATION_RENDERER));
  };

  /**
   * Given the object property name (e.g. `'first.name'` or `'0'`), returns an array of column's values from the table data.
   * You can also provide a column index as the first argument.
   *
   * @memberof Core#
   * @function getDataAtProp
   * @param {String|Number} prop Property name or physical column index.
   * @returns {Array} Array of cell values.
   */
  // TODO: Getting data from `datamap` should work on visual indexes.
  this.getDataAtProp = function(prop) {
    const range = datamap.getRange(
      new CellCoords(0, datamap.propToCol(prop)),
      new CellCoords(priv.settings.data.length - 1, datamap.propToCol(prop)),
      datamap.DESTINATION_RENDERER);

    return [].concat(...range);
  };

  /**
   * Returns the source data object (the same that was passed by `data` configuration option or `loadData` method).
   * Optionally you can provide a cell range by using the `row`, `column`, `row2`, `column2` arguments, to get only a
   * fragment of the table data.
   *
   * __Note__: This method does not participate in data transformation. If the visual data of the table is reordered,
   * sorted or trimmed only physical indexes are correct.
   *
   * @memberof Core#
   * @function getSourceData
   * @param {Number} [row] From physical row index.
   * @param {Number} [column] From physical column index (or visual index, if data type is an array of objects).
   * @param {Number} [row2] To physical row index.
   * @param {Number} [column2] To physical column index (or visual index, if data type is an array of objects).
   * @returns {Array[]|Object[]} The table data.
   */
  this.getSourceData = function(row, column, row2, column2) {
    let data;

    if (row === void 0) {
      data = dataSource.getData();
    } else {
      data = dataSource.getByRange(new CellCoords(row, column), new CellCoords(row2, column2));
    }

    return data;
  };

  /**
   * Returns the source data object as an arrays of arrays format even when source data was provided in another format.
   * Optionally you can provide a cell range by using the `row`, `column`, `row2`, `column2` arguments, to get only a
   * fragment of the table data.
   *
   * __Note__: This method does not participate in data transformation. If the visual data of the table is reordered,
   * sorted or trimmed only physical indexes are correct.
   *
   * @memberof Core#
   * @function getSourceDataArray
   * @param {Number} [row] From physical row index.
   * @param {Number} [column] From physical column index (or visual index, if data type is an array of objects).
   * @param {Number} [row2] To physical row index.
   * @param {Number} [column2] To physical column index (or visual index, if data type is an array of objects).
   * @returns {Array} An array of arrays.
   */
  this.getSourceDataArray = function(row, column, row2, column2) {
    let data;

    if (row === void 0) {
      data = dataSource.getData(true);
    } else {
      data = dataSource.getByRange(new CellCoords(row, column), new CellCoords(row2, column2), true);
    }

    return data;
  };

  /**
   * Returns an array of column values from the data source.
   *
   * @memberof Core#
   * @function getSourceDataAtCol
   * @param {Number} column Visual column index.
   * @returns {Array} Array of the column's cell values.
   */
  // TODO: Getting data from `sourceData` should work always on physical indexes.
  this.getSourceDataAtCol = function(column) {
    return dataSource.getAtColumn(column);
  };

  /**
   * Returns a single row of the data (array or object, depending on what data format you use).
   *
   * __Note__: This method does not participate in data transformation. If the visual data of the table is reordered,
   * sorted or trimmed only physical indexes are correct.
   *
   * @memberof Core#
   * @function getSourceDataAtRow
   * @param {Number} row Physical row index.
   * @returns {Array|Object} Single row of data.
   */
  this.getSourceDataAtRow = function(row) {
    return dataSource.getAtRow(row);
  };

  /**
   * Returns a single value from the data source.
   *
   * @memberof Core#
   * @function getSourceDataAtCell
   * @param {Number} row Physical row index.
   * @param {Number} column Visual column index.
   * @returns {*} Cell data.
   */
  // TODO: Getting data from `sourceData` should work always on physical indexes.
  this.getSourceDataAtCell = function(row, column) {
    return dataSource.getAtCell(row, column);
  };

  /**
   * @description
   * Returns a single row of the data.
   *
   * __Note__: If rows were reordered, sorted or trimmed, the currently visible order will be used.
   *
   * @memberof Core#
   * @function getDataAtRow
   * @param {Number} row Visual row index.
   * @returns {Array} Array of row's cell data.
   */
  this.getDataAtRow = function(row) {
    const data = datamap.getRange(new CellCoords(row, 0), new CellCoords(row, this.countCols() - 1), datamap.DESTINATION_RENDERER);

    return data[0] || [];
  };

  /**
   * @description
   * Returns a data type defined in the Handsontable settings under the `type` key ([Options#type](https://handsontable.com/docs/Options.html#type)).
   * If there are cells with different types in the selected range, it returns `'mixed'`.
   *
   * __Note__: If data is reordered, sorted or trimmed, the currently visible order will be used.
   *
   * @memberof Core#
   * @function getDataType
   * @param {Number} rowFrom From visual row index.
   * @param {Number} columnFrom From visual column index.
   * @param {Number} rowTo To visual row index.
   * @param {Number} columnTo To visual column index.
   * @returns {String} Cell type (e.q: `'mixed'`, `'text'`, `'numeric'`, `'autocomplete'`).
   */
  this.getDataType = function(rowFrom, columnFrom, rowTo, columnTo) {
    const coords = rowFrom === void 0 ? [0, 0, this.countRows(), this.countCols()] : [rowFrom, columnFrom, rowTo, columnTo];
    const [rowStart, columnStart] = coords;
    let [,, rowEnd, columnEnd] = coords;
    let previousType = null;
    let currentType = null;

    if (rowEnd === void 0) {
      rowEnd = rowStart;
    }
    if (columnEnd === void 0) {
      columnEnd = columnStart;
    }
    let type = 'mixed';

    rangeEach(Math.min(rowStart, rowEnd), Math.max(rowStart, rowEnd), (row) => {
      let isTypeEqual = true;

      rangeEach(Math.min(columnStart, columnEnd), Math.max(columnStart, columnEnd), (column) => {
        const cellType = this.getCellMeta(row, column);

        currentType = cellType.type;

        if (previousType) {
          isTypeEqual = previousType === currentType;
        } else {
          previousType = currentType;
        }

        return isTypeEqual;
      });
      type = isTypeEqual ? currentType : 'mixed';

      return isTypeEqual;
    });

    return type;
  };

  /**
   * Remove a property defined by the `key` argument from the cell meta object for the provided `row` and `column` coordinates.
   *
   * @memberof Core#
   * @function removeCellMeta
   * @param {Number} row Visual row index.
   * @param {Number} column Visual column index.
   * @param {String} key Property name.
   * @fires Hooks#beforeRemoveCellMeta
   * @fires Hooks#afterRemoveCellMeta
   */
  this.removeCellMeta = function(row, column, key) {
    const [physicalRow, physicalColumn] = [this.toPhysicalRow(row), this.toPhysicalColumn(column)];
    let cachedValue = priv.cellSettings[physicalRow][physicalColumn][key];

    const hookResult = instance.runHooks('beforeRemoveCellMeta', row, column, key, cachedValue);

    if (hookResult !== false) {
      delete priv.cellSettings[physicalRow][physicalColumn][key];

      instance.runHooks('afterRemoveCellMeta', row, column, key, cachedValue);
    }

    cachedValue = null;
  };

  /**
   * Remove one or more rows from the cell meta object.
   *
   * @since 0.30.0
   * @param {Number} index An integer that specifies at what position to add/remove items, Use negative values to specify the position from the end of the array.
   * @param {Number} deleteAmount The number of items to be removed. If set to 0, no items will be removed.
   * @param {Array} items The new items to be added to the array.
   */
  this.spliceCellsMeta = function(index, deleteAmount, ...items) {
    priv.cellSettings.splice(index, deleteAmount, ...items);
  };

  /**
   * Set cell meta data object defined by `prop` to the corresponding params `row` and `column`.
   *
   * @memberof Core#
   * @function setCellMetaObject
   * @param {Number} row Visual row index.
   * @param {Number} column Visual column index.
   * @param {Object} prop Meta object.
   */
  this.setCellMetaObject = function(row, column, prop) {
    if (typeof prop === 'object') {
      objectEach(prop, (value, key) => {
        this.setCellMeta(row, column, key, value);
      });
    }
  };

  /**
   * Sets a property defined by the `key` property to the meta object of a cell corresponding to params `row` and `column`.
   *
   * @memberof Core#
   * @function setCellMeta
   * @param {Number} row Visual row index.
   * @param {Number} column Visual column index.
   * @param {String} key Property name.
   * @param {String} value Property value.
   * @fires Hooks#afterSetCellMeta
   */
  this.setCellMeta = function(row, column, key, value) {
    let physicalRow = row;
    let physicalColumn = column;

    if (row < this.countRows()) {
      physicalRow = this.toPhysicalRow(row);
    }

    if (column < this.countCols()) {
      physicalColumn = this.toPhysicalColumn(column);
    }

    if (!priv.columnSettings[physicalColumn]) {
      priv.columnSettings[physicalColumn] = columnFactory(GridSettings, priv.columnsSettingConflicts);
    }

    if (!priv.cellSettings[physicalRow]) {
      priv.cellSettings[physicalRow] = [];
    }
    if (!priv.cellSettings[physicalRow][physicalColumn]) {
      priv.cellSettings[physicalRow][physicalColumn] = new priv.columnSettings[physicalColumn]();
    }
    priv.cellSettings[physicalRow][physicalColumn][key] = value;
    instance.runHooks('afterSetCellMeta', row, column, key, value);
  };

  /**
   * Get all the cells meta settings at least once generated in the table (in order of cell initialization).
   *
   * @memberof Core#
   * @function getCellsMeta
   * @returns {Array} Returns an array of ColumnSettings object instances.
   */
  this.getCellsMeta = function() {
    return arrayFlatten(priv.cellSettings);
  };

  /**
   * Returns the cell properties object for the given `row` and `column` coordinates.
   *
   * @memberof Core#
   * @function getCellMeta
   * @param {Number} row Visual row index.
   * @param {Number} column Visual column index.
   * @returns {Object} The cell properties object.
   * @fires Hooks#beforeGetCellMeta
   * @fires Hooks#afterGetCellMeta
   */
  this.getCellMeta = function(row, column) {
    let physicalRow = this.toPhysicalRow(row);
    let physicalColumn = this.toPhysicalColumn(column);

    if (physicalRow === null) {
      physicalRow = row;
    }

    if (physicalColumn === null) {
      physicalColumn = column;
    }

    const prop = datamap.colToProp(column);

    if (!priv.columnSettings[physicalColumn]) {
      priv.columnSettings[physicalColumn] = columnFactory(GridSettings, priv.columnsSettingConflicts);
    }

    if (!priv.cellSettings[physicalRow]) {
      priv.cellSettings[physicalRow] = [];
    }
    if (!priv.cellSettings[physicalRow][physicalColumn]) {
      priv.cellSettings[physicalRow][physicalColumn] = new priv.columnSettings[physicalColumn]();
    }

    const cellProperties = priv.cellSettings[physicalRow][physicalColumn]; // retrieve cellProperties from cache

    cellProperties.row = physicalRow;
    cellProperties.col = physicalColumn;
    cellProperties.visualRow = row;
    cellProperties.visualCol = column;
    cellProperties.prop = prop;
    cellProperties.instance = instance;

    instance.runHooks('beforeGetCellMeta', row, column, cellProperties);
    extend(cellProperties, expandType(cellProperties)); // for `type` added in beforeGetCellMeta

    if (cellProperties.cells) {
      const settings = cellProperties.cells.call(cellProperties, physicalRow, physicalColumn, prop);

      if (settings) {
        extend(cellProperties, settings);
        extend(cellProperties, expandType(settings)); // for `type` added in cells
      }
    }

    instance.runHooks('afterGetCellMeta', row, column, cellProperties);

    return cellProperties;
  };

  /**
   * Returns an array of cell meta objects for specyfied physical row index.
   *
   * @memberof Core#
   * @function getCellMetaAtRow
   * @param {Number} row Physical row index.
   * @returns {Array}
   */
  this.getCellMetaAtRow = function(row) {
    return priv.cellSettings[row];
  };

  /**
   * Checks if the data format and config allows user to modify the column structure.
   *
   * @memberof Core#
   * @function isColumnModificationAllowed
   * @returns {Boolean}
   */
  this.isColumnModificationAllowed = function() {
    return !(instance.dataType === 'object' || instance.getSettings().columns);
  };

  const rendererLookup = cellMethodLookupFactory('renderer');

  /**
   * Returns the cell renderer function by given `row` and `column` arguments.
   *
   * @memberof Core#
   * @function getCellRenderer
   * @param {Number|Object} row Visual row index or cell meta object (see {@link Core#getCellMeta}).
   * @param {Number} column Visual column index.
   * @returns {Function} The renderer function.
   * @example
   * ```js
   * // Get cell renderer using `row` and `column` coordinates.
   * hot.getCellRenderer(1, 1);
   * // Get cell renderer using cell meta object.
   * hot.getCellRenderer(hot.getCellMeta(1, 1));
   * ```
   */
  this.getCellRenderer = function(row, column) {
    return getRenderer(rendererLookup.call(this, row, column));
  };

  /**
   * Returns the cell editor class by the provided `row` and `column` arguments.
   *
   * @memberof Core#
   * @function getCellEditor
   * @param {Number} row Visual row index or cell meta object (see {@link Core#getCellMeta}).
   * @param {Number} column Visual column index.
   * @returns {Function} The editor class.
   * @example
   * ```js
   * // Get cell editor class using `row` and `column` coordinates.
   * hot.getCellEditor(1, 1);
   * // Get cell editor class using cell meta object.
   * hot.getCellEditor(hot.getCellMeta(1, 1));
   * ```
   */
  this.getCellEditor = cellMethodLookupFactory('editor');

  const validatorLookup = cellMethodLookupFactory('validator');

  /**
   * Returns the cell validator by `row` and `column`.
   *
   * @memberof Core#
   * @function getCellValidator
   * @param {Number|Object} row Visual row index or cell meta object (see {@link Core#getCellMeta}).
   * @param {Number} column Visual column index.
   * @returns {Function|RegExp|undefined} The validator function.
   * @example
   * ```js
   * // Get cell valiator using `row` and `column` coordinates.
   * hot.getCellValidator(1, 1);
   * // Get cell valiator using cell meta object.
   * hot.getCellValidator(hot.getCellMeta(1, 1));
   * ```
   */
  this.getCellValidator = function(row, column) {
    let validator = validatorLookup.call(this, row, column);

    if (typeof validator === 'string') {
      validator = getValidator(validator);
    }

    return validator;
  };

  /**
   * Validates all cells using their validator functions and calls callback when finished.
   *
   * If one of the cells is invalid, the callback will be fired with `'valid'` arguments as `false` - otherwise it
   * would equal `true`.
   *
   * @memberof Core#
   * @function validateCells
   * @param {Function} [callback] The callback function.
   * @example
   * ```js
   * hot.validateCells((valid) => {
   *   if (valid) {
   *     // ... code for validated cells
   *   }
   * })
   * ```
   */
  this.validateCells = function(callback) {
    this._validateCells(callback);
  };

  /**
   * Validates rows using their validator functions and calls callback when finished.
   *
   * If one of the cells is invalid, the callback will be fired with `'valid'` arguments as `false` - otherwise it
   *  would equal `true`.
   *
   * @memberof Core#
   * @function validateRows
   * @param {Array} [rows] Array of validation target visual row indexes.
   * @param {Function} [callback] The callback function.
   * @example
   * ```js
   * hot.validateRows([3, 4, 5], (valid) => {
   *   if (valid) {
   *     // ... code for validated rows
   *   }
   * })
   * ```
   */
  this.validateRows = function(rows, callback) {
    if (!Array.isArray(rows)) {
      throw new Error('validateRows parameter `rows` must be an array');
    }
    this._validateCells(callback, rows);
  };

  /**
   * Validates columns using their validator functions and calls callback when finished.
   *
   * If one of the cells is invalid, the callback will be fired with `'valid'` arguments as `false` - otherwise it
   *  would equal `true`.
   *
   * @memberof Core#
   * @function validateColumns
   * @param {Array} [columns] Array of validation target visual columns indexes.
   * @param {Function} [callback] The callback function.
   * @example
   * ```js
   * hot.validateColumns([3, 4, 5], (valid) => {
   *   if (valid) {
   *     // ... code for validated columns
   *   }
   * })
   * ```
   */
  this.validateColumns = function(columns, callback) {
    if (!Array.isArray(columns)) {
      throw new Error('validateColumns parameter `columns` must be an array');
    }
    this._validateCells(callback, undefined, columns);
  };

  /**
   * Validates all cells using their validator functions and calls callback when finished.
   *
   * If one of the cells is invalid, the callback will be fired with `'valid'` arguments as `false` - otherwise it would equal `true`.
   *
   * Private use intended.
   *
   * @private
   * @memberof Core#
   * @function _validateCells
   * @param {Function} [callback] The callback function.
   * @param {Array} [rows] An array of validation target visual row indexes.
   * @param {Array} [columns] An array of validation target visual column indexes.
   */
  this._validateCells = function(callback, rows, columns) {
    const waitingForValidator = new ValidatorsQueue();

    if (callback) {
      waitingForValidator.onQueueEmpty = callback;
    }

    let i = instance.countRows() - 1;

    while (i >= 0) {
      if (rows !== undefined && rows.indexOf(i) === -1) {
        i -= 1;
        continue;
      }
      let j = instance.countCols() - 1;

      while (j >= 0) {
        if (columns !== undefined && columns.indexOf(j) === -1) {
          j -= 1;
          continue;
        }
        waitingForValidator.addValidatorToQueue();

        instance.validateCell(instance.getDataAtCell(i, j), instance.getCellMeta(i, j), (result) => {
          if (typeof result !== 'boolean') {
            throw new Error('Validation error: result is not boolean');
          }
          if (result === false) {
            waitingForValidator.valid = false;
          }
          waitingForValidator.removeValidatorFormQueue();
        }, 'validateCells');
        j -= 1;
      }
      i -= 1;
    }

    waitingForValidator.checkIfQueueIsEmpty();
  };

  /**
   * Returns an array of row headers' values (if they are enabled). If param `row` was given, it returns the header of the given row as a string.
   *
   * @memberof Core#
   * @function getRowHeader
   * @param {Number} [row] Visual row index.
   * @fires Hooks#modifyRowHeader
   * @returns {Array|String|Number} Array of header values / single header value.
   */
  this.getRowHeader = function(row) {
    let rowHeader = priv.settings.rowHeaders;
    let physicalRow = row;

    if (physicalRow !== void 0) {
      physicalRow = instance.runHooks('modifyRowHeader', physicalRow);
    }
    if (physicalRow === void 0) {
      rowHeader = [];
      rangeEach(instance.countRows() - 1, (i) => {
        rowHeader.push(instance.getRowHeader(i));
      });

    } else if (Array.isArray(rowHeader) && rowHeader[physicalRow] !== void 0) {
      rowHeader = rowHeader[physicalRow];

    } else if (isFunction(rowHeader)) {
      rowHeader = rowHeader(physicalRow);

    } else if (rowHeader && typeof rowHeader !== 'string' && typeof rowHeader !== 'number') {
      rowHeader = physicalRow + 1;
    }

    return rowHeader;
  };

  /**
   * Returns information about if this table is configured to display row headers.
   *
   * @memberof Core#
   * @function hasRowHeaders
   * @returns {Boolean} `true` if the instance has the row headers enabled, `false` otherwise.
   */
  this.hasRowHeaders = function() {
    return !!priv.settings.rowHeaders;
  };

  /**
   * Returns information about if this table is configured to display column headers.
   *
   * @memberof Core#
   * @function hasColHeaders
   * @returns {Boolean} `true` if the instance has the column headers enabled, `false` otherwise.
   */
  this.hasColHeaders = function() {
    if (priv.settings.colHeaders !== void 0 && priv.settings.colHeaders !== null) { // Polymer has empty value = null
      return !!priv.settings.colHeaders;
    }
    for (let i = 0, ilen = instance.countCols(); i < ilen; i++) {
      if (instance.getColHeader(i)) {
        return true;
      }
    }

    return false;
  };

  /**
   * Returns an array of column headers (in string format, if they are enabled). If param `column` is given, it
   * returns the header at the given column.
   *
   * @memberof Core#
   * @function getColHeader
   * @param {Number} [column] Visual column index.
   * @fires Hooks#modifyColHeader
   * @returns {Array|String|Number} The column header(s).
   */
  this.getColHeader = function(column) {
    const columnsAsFunc = priv.settings.columns && isFunction(priv.settings.columns);
    const columnIndex = instance.runHooks('modifyColHeader', column);
    let result = priv.settings.colHeaders;

    if (columnIndex === void 0) {
      const out = [];
      const ilen = columnsAsFunc ? instance.countSourceCols() : instance.countCols();

      for (let i = 0; i < ilen; i++) {
        out.push(instance.getColHeader(i));
      }

      result = out;

    } else {
      const translateVisualIndexToColumns = function(visualColumnIndex) {
        const arr = [];
        const columnsLen = instance.countSourceCols();
        let index = 0;

        for (; index < columnsLen; index++) {
          if (isFunction(instance.getSettings().columns) && instance.getSettings().columns(index)) {
            arr.push(index);
          }
        }

        return arr[visualColumnIndex];
      };

      const physicalColumn = instance.toPhysicalColumn(columnIndex);
      const prop = translateVisualIndexToColumns(physicalColumn);

      if (priv.settings.colHeaders === false) {
        result = null;

      } else if (priv.settings.columns && isFunction(priv.settings.columns) && priv.settings.columns(prop) && priv.settings.columns(prop).title) {
        result = priv.settings.columns(prop).title;

      } else if (priv.settings.columns && priv.settings.columns[physicalColumn] && priv.settings.columns[physicalColumn].title) {
        result = priv.settings.columns[physicalColumn].title;

      } else if (Array.isArray(priv.settings.colHeaders) && priv.settings.colHeaders[physicalColumn] !== void 0) {
        result = priv.settings.colHeaders[physicalColumn];

      } else if (isFunction(priv.settings.colHeaders)) {
        result = priv.settings.colHeaders(physicalColumn);

      } else if (priv.settings.colHeaders && typeof priv.settings.colHeaders !== 'string' && typeof priv.settings.colHeaders !== 'number') {
        result = spreadsheetColumnLabel(columnIndex); // see #1458
      }
    }

    return result;
  };

  /**
   * Return column width from settings (no guessing). Private use intended.
   *
   * @private
   * @memberof Core#
   * @function _getColWidthFromSettings
   * @param {Number} col Visual col index.
   * @returns {Number}
   */
  this._getColWidthFromSettings = function(col) {
    const cellProperties = instance.getCellMeta(0, col);
    let width = cellProperties.width;

    if (width === void 0 || width === priv.settings.width) {
      width = cellProperties.colWidths;
    }
    if (width !== void 0 && width !== null) {
      switch (typeof width) {
        case 'object': // array
          width = width[col];
          break;

        case 'function':
          width = width(col);
          break;
        default:
          break;
      }
      if (typeof width === 'string') {
        width = parseInt(width, 10);
      }
    }

    return width;
  };

  /**
   * Returns the width of the requested column.
   *
   * @memberof Core#
   * @function getColWidth
   * @param {Number} column Visual column index.
   * @returns {Number} Column width.
   * @fires Hooks#modifyColWidth
   */
  this.getColWidth = function(column) {
    let width = instance._getColWidthFromSettings(column);

    width = instance.runHooks('modifyColWidth', width, column);

    if (width === void 0) {
      width = ViewportColumnsCalculator.DEFAULT_WIDTH;
    }

    return width;
  };

  /**
   * Return row height from settings (no guessing). Private use intended.
   *
   * @private
   * @memberof Core#
   * @function _getRowHeightFromSettings
   * @param {Number} row Visual row index.
   * @returns {Number}
   */
  this._getRowHeightFromSettings = function(row) {
    // let cellProperties = instance.getCellMeta(row, 0);
    // let height = cellProperties.height;
    //
    // if (height === void 0 || height === priv.settings.height) {
    //  height = cellProperties.rowHeights;
    // }
    let height = priv.settings.rowHeights;

    if (height !== void 0 && height !== null) {
      switch (typeof height) {
        case 'object': // array
          height = height[row];
          break;

        case 'function':
          height = height(row);
          break;
        default:
          break;
      }
      if (typeof height === 'string') {
        height = parseInt(height, 10);
      }
    }

    return height;
  };

  /**
   * Returns the row height.
   *
   * @memberof Core#
   * @function getRowHeight
   * @param {Number} row Visual row index.
   * @returns {Number} The given row's height.
   * @fires Hooks#modifyRowHeight
   */
  this.getRowHeight = function(row) {
    let height = instance._getRowHeightFromSettings(row);

    height = instance.runHooks('modifyRowHeight', height, row);

    return height;
  };

  /**
   * Returns the total number of rows in the data source.
   *
   * @memberof Core#
   * @function countSourceRows
   * @returns {Number} Total number of rows.
   */
  this.countSourceRows = function() {
    const sourceLength = instance.runHooks('modifySourceLength');
    return sourceLength || (instance.getSourceData() ? instance.getSourceData().length : 0);
  };

  /**
   * Returns the total number of columns in the data source.
   *
   * @memberof Core#
   * @function countSourceCols
   * @returns {Number} Total number of columns.
   */
  this.countSourceCols = function() {
    let len = 0;
    const obj = instance.getSourceData() && instance.getSourceData()[0] ? instance.getSourceData()[0] : [];

    if (isObject(obj)) {
      len = deepObjectSize(obj);

    } else {
      len = obj.length || 0;
    }

    return len;
  };

  /**
   * Returns the total number of visual rows in the table.
   *
   * @memberof Core#
   * @function countRows
   * @returns {Number} Total number of rows.
   */
  this.countRows = function() {
    return datamap.getLength();
  };

  /**
   * Returns the total number of visible columns in the table.
   *
   * @memberof Core#
   * @function countCols
   * @returns {Number} Total number of columns.
   */
  this.countCols = function() {
    const maxCols = this.getSettings().maxCols;
    let dataLen = this.columnIndexMapper.getNotSkippedIndexesLength();

    if (priv.settings.columns) {
      const columnsIsFunction = isFunction(priv.settings.columns);

      if (columnsIsFunction) {
        if (instance.dataType === 'array') {
          let columnLen = 0;

          for (let i = 0; i < dataLen; i++) {
            if (priv.settings.columns(i)) {
              columnLen += 1;
            }
          }

          dataLen = columnLen;
        } else if (instance.dataType === 'object' || instance.dataType === 'function') {
          dataLen = datamap.colToPropCache.length;
        }

      } else {
        dataLen = priv.settings.columns.length;
      }

    } else if (instance.dataType === 'object' || instance.dataType === 'function') {
      dataLen = datamap.colToPropCache.length;
    }

    return Math.min(maxCols, dataLen);
  };

  /**
   * Returns an visual index of the first rendered row.
   * Returns -1 if no row is rendered.
   *
   * @memberof Core#
   * @function rowOffset
   * @returns {Number} Visual index of first rendered row.
   */
  this.rowOffset = function() {
    return instance.view.wt.wtTable.getFirstRenderedRow();
  };

  /**
   * Returns the visual index of the first rendered column.
   * Returns -1 if no column is rendered.
   *
   * @memberof Core#
   * @function colOffset
   * @returns {Number} Visual index of the first visible column.
   */
  this.colOffset = function() {
    return instance.view.wt.wtTable.getFirstRenderedColumn();
  };

  /**
   * Returns the number of rendered rows (including rows partially or fully rendered outside viewport).
   *
   * @memberof Core#
   * @function countRenderedRows
   * @returns {Number} Returns -1 if table is not visible.
   */
  this.countRenderedRows = function() {
    return instance.view.wt.drawn ? instance.view.wt.wtTable.getRenderedRowsCount() : -1;
  };

  /**
   * Returns the number of visible rows (rendered rows that fully fit inside viewport).
   *
   * @memberof Core#
   * @function countVisibleRows
   * @returns {Number} Number of visible rows or -1.
   */
  this.countVisibleRows = function() {
    return instance.view.wt.drawn ? instance.view.wt.wtTable.getVisibleRowsCount() : -1;
  };

  /**
   * Returns the number of rendered columns (including columns partially or fully rendered outside viewport).
   *
   * @memberof Core#
   * @function countRenderedCols
   * @returns {Number} Returns -1 if table is not visible.
   */
  this.countRenderedCols = function() {
    return instance.view.wt.drawn ? instance.view.wt.wtTable.getRenderedColumnsCount() : -1;
  };

  /**
   * Returns the number of visible columns. Returns -1 if table is not visible
   *
   * @memberof Core#
   * @function countVisibleCols
   * @return {Number} Number of visible columns or -1.
   */
  this.countVisibleCols = function() {
    return instance.view.wt.drawn ? instance.view.wt.wtTable.getVisibleColumnsCount() : -1;
  };

  /**
   * Returns the number of empty rows. If the optional ending parameter is `true`, returns the
   * number of empty rows at the bottom of the table.
   *
   * @memberof Core#
   * @function countEmptyRows
   * @param {Boolean} [ending=false] If `true`, will only count empty rows at the end of the data source.
   * @returns {Number} Count empty rows.
   */
  this.countEmptyRows = function(ending = false) {
    let emptyRows = 0;

    rangeEachReverse(instance.countRows() - 1, (visualIndex) => {
      if (instance.isEmptyRow(visualIndex)) {
        emptyRows += 1;

      } else if (ending === true) {
        return false;
      }
    });

    return emptyRows;
  };

  /**
   * Returns the number of empty columns. If the optional ending parameter is `true`, returns the number of empty
   * columns at right hand edge of the table.
   *
   * @memberof Core#
   * @function countEmptyCols
   * @param {Boolean} [ending=false] If `true`, will only count empty columns at the end of the data source row.
   * @returns {Number} Count empty cols.
   */
  this.countEmptyCols = function(ending = false) {
    if (instance.countRows() < 1) {
      return 0;
    }

    let emptyColumns = 0;

    rangeEachReverse(instance.countCols() - 1, (visualIndex) => {
      if (instance.isEmptyCol(visualIndex)) {
        emptyColumns += 1;

      } else if (ending === true) {
        return false;
      }
    });

    return emptyColumns;
  };

  /**
   * Check if all cells in the row declared by the `row` argument are empty.
   *
   * @memberof Core#
   * @function isEmptyRow
   * @param {Number} row Visual row index.
   * @returns {Boolean} `true` if the row at the given `row` is empty, `false` otherwise.
   */
  this.isEmptyRow = function(row) {
    return priv.settings.isEmptyRow.call(instance, row);
  };

  /**
   * Check if all cells in the the column declared by the `column` argument are empty.
   *
   * @memberof Core#
   * @function isEmptyCol
   * @param {Number} column Column index.
   * @returns {Boolean} `true` if the column at the given `col` is empty, `false` otherwise.
   */
  this.isEmptyCol = function(column) {
    return priv.settings.isEmptyCol.call(instance, column);
  };

  /**
   * Select cell specified by `row` and `column` values or a range of cells finishing at `endRow`, `endCol`. If the table
   * was configured to support data column properties that properties can be used to making a selection.
   *
   * By default, viewport will be scrolled to the selection. After the `selectCell` method had finished, the instance
   * will be listening to keyboard input on the document.
   *
   * @example
   * ```js
   * // select a single cell
   * hot.selectCell(2, 4);
   * // select a single cell using column property
   * hot.selectCell(2, 'address');
   * // select a range of cells
   * hot.selectCell(2, 4, 3, 5);
   * // select a range of cells using column properties
   * hot.selectCell(2, 'address', 3, 'phone_number');
   * // select a range of cells without scrolling to them
   * hot.selectCell(2, 'address', 3, 'phone_number', false);
   * ```
   *
   * @memberof Core#
   * @function selectCell
   * @param {Number} row Visual row index.
   * @param {Number|String} column Visual column index or column property.
   * @param {Number} [endRow] Visual end row index (if selecting a range).
   * @param {Number|String} [endColumn] Visual end column index or column property (if selecting a range).
   * @param {Boolean} [scrollToCell=true] If `true`, the viewport will be scrolled to the selection.
   * @param {Boolean} [changeListener=true] If `false`, Handsontable will not change keyboard events listener to himself.
   * @returns {Boolean} `true` if selection was successful, `false` otherwise.
   */
  this.selectCell = function(row, column, endRow, endColumn, scrollToCell = true, changeListener = true) {
    if (isUndefined(row) || isUndefined(column)) {
      return false;
    }

    return this.selectCells([[row, column, endRow, endColumn]], scrollToCell, changeListener);
  };

  /**
   * Make multiple, non-contiguous selection specified by `row` and `column` values or a range of cells
   * finishing at `endRow`, `endColumn`. The method supports two input formats which are the same as that
   * produces by `getSelected` and `getSelectedRange` methods.
   *
   * By default, viewport will be scrolled to selection. After the `selectCells` method had finished, the instance
   * will be listening to keyboard input on the document.
   *
   * @example
   * ```js
   * // Using an array of arrays.
   * hot.selectCells([[1, 1, 2, 2], [3, 3], [6, 2, 0, 2]]);
   * // Using an array of arrays with defined columns as props.
   * hot.selectCells([[1, 'id', 2, 'first_name'], [3, 'full_name'], [6, 'last_name', 0, 'first_name']]);
   * // Using an array of CellRange objects (produced by `.getSelectedRange()` method).
   * const selected = hot.getSelectedRange();
   *
   * selected[0].from.row = 0;
   * selected[0].from.col = 0;
   *
   * hot.selectCells(selected);
   * ```
   *
   * @memberof Core#
   * @since 0.38.0
   * @function selectCells
   * @param {Array[]|CellRange[]} coords Visual coords passed as an array of array (`[[rowStart, columnStart, rowEnd, columnEnd], ...]`)
   *                                     the same format as `getSelected` method returns or as an CellRange objects
   *                                     which is the same format what `getSelectedRange` method returns.
   * @param {Boolean} [scrollToCell=true] If `true`, the viewport will be scrolled to the selection.
   * @param {Boolean} [changeListener=true] If `false`, Handsontable will not change keyboard events listener to himself.
   * @returns {Boolean} `true` if selection was successful, `false` otherwise.
   */
  this.selectCells = function(coords = [[]], scrollToCell = true, changeListener = true) {
    if (scrollToCell === false) {
      preventScrollingToCell = true;
    }

    const wasSelected = selection.selectCells(coords);

    if (wasSelected && changeListener) {
      instance.listen();
    }
    preventScrollingToCell = false;

    return wasSelected;
  };

  /**
   * Select column specified by `startColumn` visual index, column property or a range of columns finishing at `endColumn`.
   *
   * @example
   * ```js
   * // Select column using visual index.
   * hot.selectColumns(1);
   * // Select column using column property.
   * hot.selectColumns('id');
   * // Select range of columns using visual indexes.
   * hot.selectColumns(1, 4);
   * // Select range of columns using column properties.
   * hot.selectColumns('id', 'last_name');
   * ```
   *
   * @memberof Core#
   * @since 0.38.0
   * @function selectColumns
   * @param {Number} startColumn The visual column index from which the selection starts.
   * @param {Number} [endColumn=startColumn] The visual column index to which the selection finishes. If `endColumn`
   *                                         is not defined the column defined by `startColumn` will be selected.
   * @returns {Boolean} `true` if selection was successful, `false` otherwise.
   */
  this.selectColumns = function(startColumn, endColumn = startColumn) {
    return selection.selectColumns(startColumn, endColumn);
  };

  /**
   * Select row specified by `startRow` visual index or a range of rows finishing at `endRow`.
   *
   * @example
   * ```js
   * // Select row using visual index.
   * hot.selectRows(1);
   * // Select range of rows using visual indexes.
   * hot.selectRows(1, 4);
   * ```
   *
   * @memberof Core#
   * @since 0.38.0
   * @function selectRows
   * @param {Number} startRow The visual row index from which the selection starts.
   * @param {Number} [endRow=startRow] The visual row index to which the selection finishes. If `endRow`
   *                                   is not defined the row defined by `startRow` will be selected.
   * @returns {Boolean} `true` if selection was successful, `false` otherwise.
   */
  this.selectRows = function(startRow, endRow = startRow) {
    return selection.selectRows(startRow, endRow);
  };

  /**
   * Deselects the current cell selection on the table.
   *
   * @memberof Core#
   * @function deselectCell
   */
  this.deselectCell = function() {
    selection.deselect();
  };

  /**
   * Select the whole table. The previous selection will be overwritten.
   *
   * @since 0.38.2
   * @memberof Core#
   * @function selectAll
   */
  this.selectAll = function() {
    preventScrollingToCell = true;
    selection.selectAll();
    preventScrollingToCell = false;
  };

  /**
   * Scroll viewport to coordinates specified by the `row` and `column` arguments.
   *
   * @memberof Core#
   * @function scrollViewportTo
   * @param {Number} [row] Visual row index.
   * @param {Number} [column] Visual column index.
   * @param {Boolean} [snapToBottom = false] If `true`, viewport is scrolled to show the cell on the bottom of the table.
   * @param {Boolean} [snapToRight = false] If `true`, viewport is scrolled to show the cell on the right side of the table.
   * @returns {Boolean} `true` if scroll was successful, `false` otherwise.
   */
  this.scrollViewportTo = function(row, column, snapToBottom = false, snapToRight = false) {
    const snapToTop = !snapToBottom;
    const snapToLeft = !snapToRight;
    let result = false;

    if (row !== void 0 && column !== void 0) {
      result = instance.view.scrollViewport(new CellCoords(row, column), snapToTop, snapToRight, snapToBottom, snapToLeft);
    }
    if (typeof row === 'number' && typeof column !== 'number') {
      result = instance.view.scrollViewportVertically(row, snapToTop, snapToBottom);
    }
    if (typeof column === 'number' && typeof row !== 'number') {
      result = instance.view.scrollViewportHorizontally(column, snapToRight, snapToLeft);
    }

    return result;
  };

  /**
   * Removes the table from the DOM and destroys the instance of the Handsontable.
   *
   * @memberof Core#
   * @function destroy
   * @fires Hooks#afterDestroy
   */
  this.destroy = function() {
    instance._clearTimeouts();
    instance._clearImmediates();

    if (instance.view) { // in case HT is destroyed before initialization has finished
      instance.view.destroy();
    }
    if (dataSource) {
      dataSource.destroy();
    }
    dataSource = null;

    keyStateStopObserving();

    if (isRootInstance(instance)) {
      const licenseInfo = this.rootDocument.querySelector('#hot-display-license-info');

      if (licenseInfo) {
        licenseInfo.parentNode.removeChild(licenseInfo);
      }
    }
    empty(instance.rootElement);
    eventManager.destroy();

    if (editorManager) {
      editorManager.destroy();
    }

    instance.executeBatchOperations(() => {
      // The plugin's `destroy` method is called as a consequence and it should handle unregistration of plugin's maps. Some unregistered maps reset the cache.
      instance.runHooks('afterDestroy');
    });

    Hooks.getSingleton().destroy(instance);

    objectEach(instance, (property, key, obj) => {
      // replace instance methods with post mortem
      if (isFunction(property)) {
        obj[key] = postMortem(key);

      } else if (key !== 'guid') {
        // replace instance properties with null (restores memory)
        // it should not be necessary but this prevents a memory leak side effects that show itself in Jasmine tests
        obj[key] = null;
      }
    });

    instance.isDestroyed = true;

    // replace private properties with null (restores memory)
    // it should not be necessary but this prevents a memory leak side effects that show itself in Jasmine tests
    if (datamap) {
      datamap.destroy();
    }

    instance.rowIndexMapper = null;
    instance.columnIndexMapper = null;
    datamap = null;
    priv = null;
    grid = null;
    selection = null;
    editorManager = null;
    instance = null;
    GridSettings = null;
  };

  /**
   * Replacement for all methods after Handsotnable was destroyed.
   *
   * @private
   */
  function postMortem(method) {
    return () => {
      throw new Error(`The "${method}" method cannot be called because this Handsontable instance has been destroyed`);
    };
  }

  /**
   * Returns the active editor class instance.
   *
   * @memberof Core#
   * @function getActiveEditor
   * @returns {BaseEditor} The active editor instance.
   */
  this.getActiveEditor = function() {
    return editorManager.getActiveEditor();
  };

  /**
   * Returns plugin instance by provided its name.
   *
   * @memberof Core#
   * @function getPlugin
   * @param {String} pluginName The plugin name.
   * @returns {BasePlugin} The plugin instance.
   */
  this.getPlugin = function(pluginName) {
    return getPlugin(this, pluginName);
  };

  /**
   * Returns the Handsontable instance.
   *
   * @memberof Core#
   * @function getInstance
   * @returns {Handsontable} The Handsontable instance.
   */
  this.getInstance = function() {
    return instance;
  };

  /**
   * Adds listener to the specified hook name (only for this Handsontable instance).
   *
   * @memberof Core#
   * @function addHook
   * @see Hooks#add
   * @param {String} key Hook name (see {@link Hooks}).
   * @param {Function|Array} callback Function or array of functions.
   * @example
   * ```js
   * hot.addHook('beforeInit', myCallback);
   * ```
   */
  this.addHook = function(key, callback) {
    Hooks.getSingleton().add(key, callback, instance);
  };

  /**
   * Check if for a specified hook name there are added listeners (only for this Handsontable instance). All available
   * hooks you will find {@link Hooks}.
   *
   * @memberof Core#
   * @function hasHook
   * @see Hooks#has
   * @param {String} key Hook name
   * @return {Boolean}
   *
   * @example
   * ```js
   * const hasBeforeInitListeners = hot.hasHook('beforeInit');
   * ```
   */
  this.hasHook = function(key) {
    return Hooks.getSingleton().has(key, instance);
  };

  /**
   * Adds listener to specified hook name (only for this Handsontable instance). After the listener is triggered,
   * it will be automatically removed.
   *
   * @memberof Core#
   * @function addHookOnce
   * @see Hooks#once
   * @param {String} key Hook name (see {@link Hooks}).
   * @param {Function|Array} callback Function or array of functions.
   * @example
   * ```js
   * hot.addHookOnce('beforeInit', myCallback);
   * ```
   */
  this.addHookOnce = function(key, callback) {
    Hooks.getSingleton().once(key, callback, instance);
  };

  /**
   * Removes the hook listener previously registered with {@link Core#addHook}.
   *
   * @memberof Core#
   * @function removeHook
   * @see Hooks#remove
   * @param {String} key Hook name.
   * @param {Function} callback Reference to the function which has been registered using {@link Core#addHook}.
   *
   * @example
   * ```js
   * hot.removeHook('beforeInit', myCallback);
   * ```
   */
  this.removeHook = function(key, callback) {
    Hooks.getSingleton().remove(key, callback, instance);
  };

  /**
   * Run the callbacks for the hook provided in the `key` argument using the parameters given in the other arguments.
   *
   * @memberof Core#
   * @function runHooks
   * @see Hooks#run
   * @param {String} key Hook name.
   * @param {*} [p1] Argument passed to the callback.
   * @param {*} [p2] Argument passed to the callback.
   * @param {*} [p3] Argument passed to the callback.
   * @param {*} [p4] Argument passed to the callback.
   * @param {*} [p5] Argument passed to the callback.
   * @param {*} [p6] Argument passed to the callback.
   * @returns {*}
   *
   * @example
   * ```js
   * // Run built-in hook
   * hot.runHooks('beforeInit');
   * // Run custom hook
   * hot.runHooks('customAction', 10, 'foo');
   * ```
   */
  this.runHooks = function(key, p1, p2, p3, p4, p5, p6) {
    return Hooks.getSingleton().run(instance, key, p1, p2, p3, p4, p5, p6);
  };

  /**
   * Get language phrase for specified dictionary key.
   *
   * @memberof Core#
   * @function getTranslatedPhrase
   * @since 0.35.0
   * @param {String} dictionaryKey Constant which is dictionary key.
   * @param {*} extraArguments Arguments which will be handled by formatters.
   * @returns {String}
   */
  this.getTranslatedPhrase = function(dictionaryKey, extraArguments) {
    return getTranslatedPhrase(priv.settings.language, dictionaryKey, extraArguments);
  };

  /**
   * Converts instance into outerHTML of HTMLTableElement.
   *
   * @memberof Core#
   * @function toHTML
   * @since 7.1.0
   * @returns {String}
   */
  this.toHTML = () => instanceToHTML(this);

  /**
   * Converts instance into HTMLTableElement.
   *
   * @memberof Core#
   * @function toTableElement
   * @since 7.1.0
   * @returns {HTMLTableElement}
   */
  this.toTableElement = () => {
    const tempElement = this.rootDocument.createElement('div');
    tempElement.insertAdjacentHTML('afterbegin', instanceToHTML(this));

    return tempElement.firstElementChild;
  };

  this.timeouts = [];

  /**
   * Sets timeout. Purpose of this method is to clear all known timeouts when `destroy` method is called.
   *
   * @param {Number|Function} handle Handler returned from setTimeout or function to execute (it will be automatically wraped
   *                                 by setTimeout function).
   * @param {Number} [delay=0] If first argument is passed as a function this argument set delay of the execution of that function.
   * @private
   */
  this._registerTimeout = function(handle, delay = 0) {
    let handleFunc = handle;

    if (typeof handleFunc === 'function') {
      handleFunc = setTimeout(handleFunc, delay);
    }

    this.timeouts.push(handleFunc);
  };

  /**
   * Clears all known timeouts.
   *
   * @private
   */
  this._clearTimeouts = function() {
    arrayEach(this.timeouts, (handler) => {
      clearTimeout(handler);
    });
  };

  this.immediates = [];

  /**
   * Execute function execution to the next event loop cycle. Purpose of this method is to clear all known timeouts when `destroy` method is called.
   *
   * @param {Function} callback Function to be delayed in execution.
   * @private
   */
  this._registerImmediate = function(callback) {
    this.immediates.push(setImmediate(callback));
  };

  /**
   * Clears all known timeouts.
   *
   * @private
   */
  this._clearImmediates = function() {
    arrayEach(this.immediates, (handler) => {
      clearImmediate(handler);
    });
  };

  /**
   * Refresh selection borders. This is temporary method relic after selection rewrite.
   *
   * @private
   * @param {Boolean} [revertOriginal=false] If `true`, the previous value will be restored. Otherwise, the edited value will be saved.
   * @param {Boolean} [prepareEditorIfNeeded=true] If `true` the editor under the selected cell will be prepared to open.
   */
  this._refreshBorders = function(revertOriginal = false, prepareEditorIfNeeded = true) {
    editorManager.destroyEditor(revertOriginal);
    instance.view.render();

    if (prepareEditorIfNeeded && selection.isSelected()) {
      editorManager.prepareEditor();
    }
  };

  Hooks.getSingleton().run(instance, 'construct');
}<|MERGE_RESOLUTION|>--- conflicted
+++ resolved
@@ -867,7 +867,6 @@
   }
 
   /**
-<<<<<<< HEAD
    * Internal function to set `className` or `tableClassName` key of settings.
    *
    * @private
@@ -887,7 +886,7 @@
 
     GridSettings.prototype[className] = settings[className];
   }
-=======
+  
    * Execute batch of operations with updating cache only when necessary. Function is responsible for renewing row index
    * mapper's and column index mapper's cache at most once, even when there is more then one operation inside their
    * internal maps. If there is no operation which would reset the cache, it is preserved. Every action on indexes
@@ -902,7 +901,6 @@
       });
     });
   };
->>>>>>> ae38a945
 
   this.init = function() {
     dataSource.setData(priv.settings.data);
