--- conflicted
+++ resolved
@@ -180,13 +180,15 @@
       }
 
       // if (priv.settings.enterBeginsEditing) {
-      //   for (; (((priv.settings.minRows || priv.settings.minSpareRows) && instance.countRows() > priv.settings.minRows) && (priv.settings.minSpareRows && emptyRows > priv.settings.minSpareRows)); emptyRows--) {
+      //   for (; (((priv.settings.minRows || priv.settings.minSpareRows) &&
+      //        instance.countRows() > priv.settings.minRows) && (priv.settings.minSpareRows && emptyRows > priv.settings.minSpareRows)); emptyRows--) {
       //     datamap.removeRow();
       //   }
       // }
 
       // if (priv.settings.enterBeginsEditing && !priv.settings.columns) {
-      //   for (; (((priv.settings.minCols || priv.settings.minSpareCols) && instance.countCols() > priv.settings.minCols) && (priv.settings.minSpareCols && emptyCols > priv.settings.minSpareCols)); emptyCols--) {
+      //   for (; (((priv.settings.minCols || priv.settings.minSpareCols) &&
+      //        instance.countCols() > priv.settings.minCols) && (priv.settings.minSpareCols && emptyCols > priv.settings.minSpareCols)); emptyCols--) {
       //     datamap.removeCol();
       //   }
       // }
@@ -478,8 +480,10 @@
       }
 
       //trigger handlers
-      Handsontable.hooks.run(instance, "afterSelection", priv.selRange.from.row, priv.selRange.from.col, priv.selRange.to.row, priv.selRange.to.col);
-      Handsontable.hooks.run(instance, "afterSelectionByProp", priv.selRange.from.row, datamap.colToProp(priv.selRange.from.col), priv.selRange.to.row, datamap.colToProp(priv.selRange.to.col));
+      Handsontable.hooks.run(instance, "afterSelection",
+        priv.selRange.from.row, priv.selRange.from.col, priv.selRange.to.row, priv.selRange.to.col);
+      Handsontable.hooks.run(instance, "afterSelectionByProp",
+        priv.selRange.from.row, datamap.colToProp(priv.selRange.from.col), priv.selRange.to.row, datamap.colToProp(priv.selRange.to.col));
 
       if (scrollToCell !== false && instance.view.mainViewIsActive()) {
         instance.view.scrollViewport(coords);
@@ -731,7 +735,8 @@
       else {
         var row = changes[i][0];
         var col = datamap.propToCol(changes[i][1]);
-        var logicalCol = instance.runHooks('modifyCol', col); //column order may have changes, so we need to translate physical col index (stored in datasource) to logical (displayed to user)
+        // column order may have changes, so we need to translate physical col index (stored in datasource) to logical (displayed to user)
+        var logicalCol = instance.runHooks('modifyCol', col);
         var cellProperties = instance.getCellMeta(row, logicalCol);
 
         if (cellProperties.type === 'numeric' && typeof changes[i][3] === 'string') {
@@ -740,7 +745,8 @@
             if (typeof cellProperties.language == 'undefined') {
               numeral.language('en');
             }
-            else if (changes[i][3].indexOf(".") === len - 3 && changes[i][3].indexOf(",") === -1) { //this input in format XXXX.XX is likely to come from paste. Let's parse it using international rules
+            // this input in format XXXX.XX is likely to come from paste. Let's parse it using international rules
+            else if (changes[i][3].indexOf(".") === len - 3 && changes[i][3].indexOf(",") === -1) {
               numeral.language('en');
             }
             else {
@@ -779,22 +785,14 @@
       var beforeChangeResult;
 
       if (changes.length) {
-<<<<<<< HEAD
         beforeChangeResult = Handsontable.hooks.run(instance, "beforeChange", changes, source);
-=======
-        beforeChangeResult = Handsontable.hooks.execute(instance, "beforeChange", changes, source);
-
->>>>>>> c82f11ae
         if (typeof beforeChangeResult === 'function') {
           console.warn("Your beforeChange callback returns a function. It's not supported since Handsontable 0.12.1 (and the returned function will not be executed).");
-
         } else if (beforeChangeResult === false) {
-          // invalidate all changes (remove everything from array)
-          changes.splice(0, changes.length);
-        }
-      }
-      // called when async validators are resolved and beforeChange was not async
-      callback();
+          changes.splice(0, changes.length); //invalidate all changes (remove everything from array)
+        }
+      }
+        callback(); //called when async validators are resolved and beforeChange was not async
     }
   }
 
@@ -831,6 +829,7 @@
           datamap.createCol();
         }
       }
+
       datamap.set(changes[i][0], changes[i][1], changes[i][3]);
     }
 
@@ -853,24 +852,14 @@
     }
 
     if (typeof validator == 'function') {
-<<<<<<< HEAD
 
       value = Handsontable.hooks.run(instance, "beforeValidate", value, cellProperties.row, cellProperties.prop, source);
-=======
-      value = Handsontable.hooks.execute(instance, "beforeValidate", value, cellProperties.row, cellProperties.prop, source);
->>>>>>> c82f11ae
 
       // To provide consistent behaviour, validation should be always asynchronous
       instance._registerTimeout(setTimeout(function () {
         validator.call(cellProperties, value, function (valid) {
-<<<<<<< HEAD
+          valid = Handsontable.hooks.run(instance, "afterValidate", valid, value, cellProperties.row, cellProperties.prop, source);
           cellProperties.valid = valid;
-
-          valid = Handsontable.hooks.run(instance, "afterValidate", valid, value, cellProperties.row, cellProperties.prop, source);
-=======
-          valid = Handsontable.hooks.execute(instance, "afterValidate", valid, value, cellProperties.row, cellProperties.prop, source);
-          cellProperties.valid = valid;
->>>>>>> c82f11ae
 
           callback(valid);
           Handsontable.hooks.run(instance, "postAfterValidate", valid, value, cellProperties.row, cellProperties.prop, source);
@@ -884,13 +873,13 @@
     }
   };
 
-  function setDataInputToArray(row, prop_or_col, value) {
+  function setDataInputToArray(row, propOrCol, value) {
     if (typeof row === "object") { //is it an array of changes
       return row;
     }
     else {
       return [
-        [row, prop_or_col, value]
+        [row, propOrCol, value]
       ];
     }
   }
@@ -1018,10 +1007,14 @@
    * @return {Object|undefined} ending td in pasted area (only if any cell was changed)
    */
   this.populateFromArray = function (row, col, input, endRow, endCol, source, method, direction, deltas) {
+    var c;
+
     if (!(typeof input === 'object' && typeof input[0] === 'object')) {
       throw new Error("populateFromArray parameter `input` must be an array of arrays"); //API changed in 0.9-beta2, let's check if you use it correctly
     }
-    return grid.populateFromArray(new WalkontableCellCoords(row, col), input, typeof endRow === 'number' ? new WalkontableCellCoords(endRow, endCol) : null, source, method, direction, deltas);
+    c = typeof endRow === 'number' ? new WalkontableCellCoords(endRow, endCol) : null;
+
+    return grid.populateFromArray(new WalkontableCellCoords(row, col), input, c, source, method, direction, deltas);
   };
 
   /**
@@ -1145,7 +1138,8 @@
   };
 
   /**
-   * Return the current data object (the same that was passed by `data` configuration option or `loadData` method). Optionally you can provide cell range `r`, `c`, `r2`, `c2` to get only a fragment of grid data
+   * Return the current data object (the same that was passed by `data` configuration option
+   * or `loadData` method). Optionally you can provide cell range `r`, `c`, `r2`, `c2` to get only a fragment of grid data
    * @public
    * @param {Number} r (Optional) From row
    * @param {Number} c (Optional) From col
@@ -1234,7 +1228,8 @@
     }
 
     if (typeof settings.cell !== 'undefined') {
-      for(i in settings.cell) {
+      /* jshint -W089 */
+      for (i in settings.cell) {
         var cell = settings.cell[i];
         instance.setCellMetaObject(cell.row, cell.col, cell);
       }
@@ -1306,7 +1301,10 @@
   };
 
   function expandType(obj) {
-    if (!obj.hasOwnProperty('type')) return; //ignore obj.prototype.type
+    if (!obj.hasOwnProperty('type')) {
+      // ignore obj.prototype.type
+      return;
+    }
 
     var type, expandedType = {};
 
@@ -1316,7 +1314,8 @@
     else if (typeof obj.type === 'string') {
       type = Handsontable.cellTypes[obj.type];
       if (type === void 0) {
-        throw new Error('You declared cell type "' + obj.type + '" as a string that is not mapped to a known object. Cell type must be an object or a string mapped to an object in Handsontable.cellTypes');
+        throw new Error('You declared cell type "' + obj.type +
+            '" as a string that is not mapped to a known object. Cell type must be an object or a string mapped to an object in Handsontable.cellTypes');
       }
     }
 
@@ -1442,8 +1441,15 @@
    * @return {Array} value (mixed data type)
    */
   this.getDataAtProp = function (prop) {
-    var out = [];
-    return out.concat.apply(out, datamap.getRange(new WalkontableCellCoords(0, datamap.propToCol(prop)), new WalkontableCellCoords(priv.settings.data.length - 1, datamap.propToCol(prop)), datamap.DESTINATION_RENDERER));
+    var out = [],
+      range;
+
+    range = datamap.getRange(
+      new WalkontableCellCoords(0, datamap.propToCol(prop)),
+      new WalkontableCellCoords(priv.settings.data.length - 1, datamap.propToCol(prop)),
+      datamap.DESTINATION_RENDERER);
+
+    return out.concat.apply(out, range);
   };
 
   /**
@@ -1507,6 +1513,7 @@
    */
   this.setCellMetaObject = function (row, col, prop) {
     if (typeof prop === 'object') {
+      /* jshint -W089 */
       for (var key in prop) {
         var value = prop[key];
         this.setCellMeta(row, col, key, value);
