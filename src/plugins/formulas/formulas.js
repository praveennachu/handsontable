import BasePlugin from '../_base';
import staticRegister from '../../utils/staticRegister';
import { HyperFormula } from 'hyperformula/dist/unoptimized-full/bundle.js';
import { registerPlugin } from '../../plugins';
<<<<<<< HEAD
import { parseHFValue } from './utils';

staticRegister('formulas').register('hyperformula', HyperFormula.buildEmpty());
staticRegister('formulas').register('sheetMapping', new Map());

=======
import { isFormulaExpression, toUpperCaseFormula, isFormulaExpressionEscaped, unescapeFormulaExpression } from './utils';
import Sheet from './sheet';
import DataProvider from './dataProvider';
import UndoRedoSnapshot from './undoRedoSnapshot';
import CellValue from './cell/value';

/**
 * The formulas plugin.
 *
 * @plugin Formulas
 * @experimental
 */
>>>>>>> 93445ef5
class Formulas extends BasePlugin {
  constructor(hotInstance) {
    super(hotInstance);

    // TODO: docs
    this.formulasStaticCollection = staticRegister('formulas');

    // TODO: docs
    this.hyperformula = this.formulasStaticCollection.getItem('hyperformula');

    /**
<<<<<<< HEAD
     * TODO: docs
=======
     * Instance of {@link EventManager}.
     *
     * @private
     * @type {EventManager}
     */
    this.eventManager = new EventManager(this);
    /**
     * Instance of {@link DataProvider}.
     *
     * @private
     * @type {DataProvider}
     */
    this.dataProvider = new DataProvider(this.hot);
    /**
     * Instance of {@link Sheet}.
     *
     * @private
     * @type {Sheet}
     */
    this.sheet = new Sheet(this.hot, this.dataProvider);
    /**
     * Instance of {@link UndoRedoSnapshot}.
     *
     * @private
     * @type {UndoRedoSnapshot}
     */
    this.undoRedoSnapshot = new UndoRedoSnapshot(this.sheet);
    /**
     * Flag which indicates if table should be re-render after sheet recalculations.
     *
     * @type {boolean}
     * @default false
     * @private
>>>>>>> 93445ef5
     */
    this.settings = null;

    // TODO: docs
    this.sheetId = null;

    // TODO: docs
    this.sheetName = null;

    this.addHook('afterLoadData', () => this.onAfterLoadData());
    this.addHook('modifySourceData', (...args) => this.onModifySourceData(...args));
    this.addHook('modifyData', (...args) => this.onModifyData(...args));
    this.addHook('beforeRemoveCol', (...args) => this.onBeforeRemoveCol(...args));
    this.addHook('beforeRemoveRow', (...args) => this.onBeforeRemoveRow(...args));
    this.addHook('beforeCreateCol', (...args) => this.onBeforeCreateCol(...args));
    this.addHook('beforeCreateRow', (...args) => this.onBeforeCreateRow(...args));
    this.addHook('afterRemoveCol', (...args) => this.onAfterRemoveCol(...args));
    this.addHook('afterRemoveRow', (...args) => this.onAfterRemoveRow(...args));
    this.addHook('afterCreateCol', (...args) => this.onAfterCreateCol(...args));
    this.addHook('afterCreateRow', (...args) => this.onAfterCreateRow(...args));
    this.addHook('afterColumnSort', (...args) => this.onAfterColumnSort(...args));

    // TODO: check if these hooks from the previous version of the plugin are still relevant
    // this.addHook('afterSetDataAtCell', (...args) => this.onAfterSetDataAtCell(...args));
    // this.addHook('afterSetDataAtRowProp', (...args) => this.onAfterSetDataAtCell(...args));
    // this.addHook('beforeColumnSort', (...args) => this.onBeforeColumnSort(...args));
    // this.addHook('beforeCreateCol', (...args) => this.onBeforeCreateCol(...args));
    // this.addHook('beforeCreateRow', (...args) => this.onBeforeCreateRow(...args));
    // this.addHook('beforeRemoveCol', (...args) => this.onBeforeRemoveCol(...args));
    // this.addHook('beforeRemoveRow', (...args) => this.onBeforeRemoveRow(...args));
    // this.addHook('beforeValidate', (...args) => this.onBeforeValidate(...args));
    // this.addHook('beforeValueRender', (...args) => this.onBeforeValueRender(...args));
  }

  /**
   * Checks if the plugin is enabled in the handsontable settings. This method is executed in {@link Hooks#beforeInit}
   * hook and if it returns `true` than the {@link Formulas#enablePlugin} method is called.
   *
   * @returns {boolean}
   */
  isEnabled() {
    return !!this.hot.getSettings().formulas;
  }

  /**
   * TODO: docs
   */
  enablePlugin() {
    if (this.enabled) {
      return;
    }

    this.settings = this.hot.getSettings().formulas;

    this.sheetName = this.hyperformula.addSheet(this.settings.sheetName || void 0);

    this.sheetId = this.hyperformula.sheetId(this.sheetName); // TODO: maybe this HF API entry should be called `getSheetId` for consistency, instead of `sheetId`?

    super.enablePlugin();
  }

  /**
   * TODO: docs
   */
  disablePlugin() {
    // TODO: destroy HF here

<<<<<<< HEAD
    super.disablePlugin();
=======
  /**
   * Returns cell value (evaluated from formula expression) at specified cell coords.
   *
   * @param {number} row Row index.
   * @param {number} column Column index.
   * @returns {*}
   */
  getCellValue(row, column) {
    const cell = this.sheet.getCellAt(row, column);

    return cell ? (cell.getError() || cell.getValue()) : void 0;
  }

  /**
   * Checks if there are any formula evaluations made under specific cell coords.
   *
   * @param {number} row Row index.
   * @param {number} column Column index.
   * @returns {boolean}
   */
  hasComputedCellValue(row, column) {
    return this.sheet.getCellAt(row, column) !== null;
  }

  /**
   * Recalculates all formulas (an algorithm will choose the best method of calculation).
   */
  recalculate() {
    this.sheet.recalculate();
  }

  /**
   * Recalculates all formulas (rebuild dependencies from scratch - slow approach).
   */
  recalculateFull() {
    this.sheet.recalculateFull();
  }

  /**
   * Recalculates all formulas (recalculate only changed cells - fast approach).
   */
  recalculateOptimized() {
    this.sheet.recalculateOptimized();
  }

  /**
   * Sets predefined variable name which can be visible while parsing formula expression.
   *
   * @param {string} name Variable name.
   * @param {*} value Variable value.
   */
  setVariable(name, value) {
    this.sheet.setVariable(name, value);
  }

  /**
   * Returns variable name.
   *
   * @param {string} name Variable name.
   * @returns {*}
   */
  getVariable(name) {
    return this.sheet.getVariable(name);
  }

  /**
   * Local hook listener for after sheet recalculation.
   *
   * @private
   * @param {Array} cells An array of recalculated/changed cells.
   */
  onSheetAfterRecalculate(cells) {
    if (this._skipRendering) {
      this._skipRendering = false;

      return;
    }
    const hot = this.hot;

    arrayEach(cells, (cellValue) => {
      if (cellValue instanceof CellValue) {
        const { row, column } = cellValue;

        hot.validateCell(hot.getDataAtCell(row, column), hot.getCellMeta(row, column), () => {});
      }
    });
    hot.render();
>>>>>>> 93445ef5
  }

  /**
   * On before remove row listener. TODO: check docs
   *
   * @private
<<<<<<< HEAD
   * @param {Number} row Row index.
   * @param {Number} amount An amount of removed rows.
=======
   * @param {number} row Row index.
   * @param {number} column Column index.
   * @param {object} valueHolder Value holder as an object to change value by reference.
   * @param {string} ioMode IO operation (`get` or `set`).
   */
  onModifyData(row, column, valueHolder, ioMode) {
    if (ioMode === 'get' && this.hasComputedCellValue(row, column)) {
      valueHolder.value = this.getCellValue(row, column);

    } else if (ioMode === 'set' && isFormulaExpression(valueHolder.value)) {
      valueHolder.value = toUpperCaseFormula(valueHolder.value);
    }
  }

  /**
   * On before value render listener.
   *
   * @private
   * @param {*} value Value to render.
   * @returns {*}
>>>>>>> 93445ef5
   */
  onBeforeRemoveRow(row, amount) {
    return this.hyperformula.isItPossibleToRemoveRows(this.sheetId, [row, amount]);
  }

  /**
   * On before remove row listener. TODO: check docs
   *
   * @private
<<<<<<< HEAD
   * @param {Number} row Row index.
   * @param {Number} amount An amount of removed rows.
=======
   * @param {*} value Value to validate.
   * @param {number} row Row index.
   * @param {number} prop Column property.
   * @returns {*}
   */
  onBeforeValidate(value, row, prop) {
    const column = this.hot.propToCol(prop);
    let validateValue = value;

    if (this.hasComputedCellValue(row, column)) {
      validateValue = this.getCellValue(row, column);
    }

    return validateValue;
  }

  /**
   * `afterSetDataAtCell` listener.
   *
   * @private
   * @param {Array} changes Array of changes.
   * @param {string} [source] Source of changes.
>>>>>>> 93445ef5
   */
  onBeforeRemoveCol(column, amount) {
    return this.hyperformula.isItPossibleToRemoveColumns(this.sheetId, [column, amount]);
  }

  /**
   * On before create column listener. TODO: check docs
   *
   * @private
<<<<<<< HEAD
   * @param {Number} column Column index.
   * @param {Number} amount An amount of created columns.
   * @param {String} source Source of method call.
=======
   * @param {number} row Row index.
   * @param {number} amount An amount of removed rows.
   * @param {string} source Source of method call.
>>>>>>> 93445ef5
   */
  onBeforeCreateRow(row, amount, source) {
    return this.hyperformula.isItPossibleToAddRows(this.sheetId, [row, amount]);
  }

  /**
   * On before create column listener. TODO: check docs
   *
   * @private
<<<<<<< HEAD
   * @param {Number} column Column index.
   * @param {Number} amount An amount of created columns.
   * @param {String} source Source of method call.
=======
   * @param {number} row Row index.
   * @param {number} amount An amount of created rows.
   * @param {string} source Source of method call.
>>>>>>> 93445ef5
   */
  onBeforeCreateCol(column, amount, source) {
    return this.hyperformula.isItPossibleToAddColumns(this.sheetId, [column, amount]);
  }

  /**
   * On after remove row listener. TODO: check docs
   *
   * @private
   * @param {number} row Row index.
   * @param {number} amount An amount of removed rows.
   */
  onAfterRemoveRow(row, amount) {
    this.hyperformula.removeRows(this.sheetId, [row, amount]);
  }

  /**
   * On after remove row listener. TODO: check docs
   *
   * @private
   * @param {number} row Row index.
   * @param {number} amount An amount of removed rows.
   */
  onAfterRemoveCol(column, amount) {
    this.hyperformula.removeColumns(this.sheetId, [column, amount]);
  }

  /**
   * On after create column listener. TODO: check docs
   *
   * @private
<<<<<<< HEAD
   * @param {Number} column Column index.
   * @param {Number} amount An amount of created columns.
   * @param {String} source Source of method call.
=======
   * @param {number} column Column index.
   * @param {number} amount An amount of removed columns.
   * @param {string} source Source of method call.
>>>>>>> 93445ef5
   */
  onAfterCreateRow(row, amount, source) {
    this.hyperformula.addRows(this.sheetId, [row, amount]);
  }

  /**
   * On after create column listener. TODO: check docs
   *
   * @private
   * @param {number} column Column index.
   * @param {number} amount An amount of created columns.
   * @param {string} source Source of method call.
   */
  onAfterCreateCol(column, amount, source) {
    this.hyperformula.addColumns(this.sheetId, [column, amount]);
  }

  /**
<<<<<<< HEAD
   * TODO: docs
=======
   * On before remove column listener.
   *
   * @private
   * @param {number} column Column index.
   * @param {number} amount An amount of removed columns.
>>>>>>> 93445ef5
   */
  onAfterLoadData() {
    if (this.isEnabled()) {

      // TODO: temporary solution for no `clearSheet` HF API method
      this.hyperformula.removeSheet(this.sheetName);
      this.sheetName = this.hyperformula.addSheet(this.settings.sheetName || void 0);
      this.sheetId = this.hyperformula.sheetId(this.sheetName);
      //

      this.hyperformula.setMultipleCellContents({
        row: 0,
        col: 0,
        sheet: this.sheetId
      }, this.hot.getSourceDataArray().map((row) => {
        return row.slice(0, this.hot.countCols()).map((el) => {
          return el === null ? null : (el === void 0 ? '' : el.toString());
        });
      })); // TODO: optimize
    }
  }

  /**
   * On modify row data listener. It overwrites raw values into calculated ones and force upper case all formula expressions.
   * TODO: check docs
   * @private
<<<<<<< HEAD
   * @param {Number} row Row index.
   * @param {Number} column Column index.
   * @param {Object} valueHolder Value holder as an object to change value by reference.
   * @param {String} ioMode IO operation (`get` or `set`).
   * @returns {Array|undefined} Returns modified row data.
=======
   * @param {number} column Column index.
   * @param {number} amount An amount of created columns.
>>>>>>> 93445ef5
   */
  onModifyData(row, column, valueHolder, ioMode) {
    if (this.isEnabled()) {
      if (ioMode === 'get') {
        valueHolder.value = this.hyperformula.getCellValue({
          row,
          col: column,
          sheet: this.sheetId
        });

        valueHolder.value = parseHFValue(valueHolder.value);

      } else if (ioMode === 'set') {
        this.hyperformula.setCellContent({
          row,
          col: column,
          sheet: this.sheetId
        }, valueHolder.value);
      }
    }
  }

  /**
<<<<<<< HEAD
   * TODO: docs + correct the modifySourceData hook
   * @param row
   * @param column
   * @param valueHolder
   * @param ioMode
=======
   * On before column sorting listener.
   *
   * @private
   * @param {number} column Sorted column index.
   * @param {boolean} order Order type.
>>>>>>> 93445ef5
   */
  onModifySourceData(row, column, valueHolder, ioMode) {
    if (this.isEnabled()) {
      const sheetDimensions = this.hyperformula.getSheetDimensions(this.sheetId);

      if (sheetDimensions.width !== 0 && sheetDimensions.height !== 0) {
        if (ioMode === 'get') {
          valueHolder.value = this.hyperformula.getCellFormula({
            row,
            col: column,
            sheet: this.sheetId
          }) || this.hyperformula.getCellValue({
            row,
            col: column,
            sheet: this.sheetId
          }); //TODO: optimize

          valueHolder.value = parseHFValue(valueHolder.value);
        }
      }
    }
  }

  /**
   * On after column sorting listener. TODO: docs
   *
   * @private
   * @param {number} column Sorted column index.
   * @param {boolean} order Order type.
   */
  onAfterColumnSort(currentSortConfig, destinationSortConfigs) {
    // TODO: no sorting implementation in hyperformula yet
  }
}

registerPlugin('formulas', Formulas);

export default Formulas;<|MERGE_RESOLUTION|>--- conflicted
+++ resolved
@@ -1,27 +1,12 @@
 import BasePlugin from '../_base';
 import staticRegister from '../../utils/staticRegister';
-import { HyperFormula } from 'hyperformula/dist/unoptimized-full/bundle.js';
+import { HyperFormula } from 'hyperformula/dist/hyperformula.full.js';
 import { registerPlugin } from '../../plugins';
-<<<<<<< HEAD
 import { parseHFValue } from './utils';
 
 staticRegister('formulas').register('hyperformula', HyperFormula.buildEmpty());
 staticRegister('formulas').register('sheetMapping', new Map());
 
-=======
-import { isFormulaExpression, toUpperCaseFormula, isFormulaExpressionEscaped, unescapeFormulaExpression } from './utils';
-import Sheet from './sheet';
-import DataProvider from './dataProvider';
-import UndoRedoSnapshot from './undoRedoSnapshot';
-import CellValue from './cell/value';
-
-/**
- * The formulas plugin.
- *
- * @plugin Formulas
- * @experimental
- */
->>>>>>> 93445ef5
 class Formulas extends BasePlugin {
   constructor(hotInstance) {
     super(hotInstance);
@@ -33,43 +18,7 @@
     this.hyperformula = this.formulasStaticCollection.getItem('hyperformula');
 
     /**
-<<<<<<< HEAD
      * TODO: docs
-=======
-     * Instance of {@link EventManager}.
-     *
-     * @private
-     * @type {EventManager}
-     */
-    this.eventManager = new EventManager(this);
-    /**
-     * Instance of {@link DataProvider}.
-     *
-     * @private
-     * @type {DataProvider}
-     */
-    this.dataProvider = new DataProvider(this.hot);
-    /**
-     * Instance of {@link Sheet}.
-     *
-     * @private
-     * @type {Sheet}
-     */
-    this.sheet = new Sheet(this.hot, this.dataProvider);
-    /**
-     * Instance of {@link UndoRedoSnapshot}.
-     *
-     * @private
-     * @type {UndoRedoSnapshot}
-     */
-    this.undoRedoSnapshot = new UndoRedoSnapshot(this.sheet);
-    /**
-     * Flag which indicates if table should be re-render after sheet recalculations.
-     *
-     * @type {boolean}
-     * @default false
-     * @private
->>>>>>> 93445ef5
      */
     this.settings = null;
 
@@ -108,7 +57,7 @@
    * Checks if the plugin is enabled in the handsontable settings. This method is executed in {@link Hooks#beforeInit}
    * hook and if it returns `true` than the {@link Formulas#enablePlugin} method is called.
    *
-   * @returns {boolean}
+   * @returns {Boolean}
    */
   isEnabled() {
     return !!this.hot.getSettings().formulas;
@@ -126,7 +75,7 @@
 
     this.sheetName = this.hyperformula.addSheet(this.settings.sheetName || void 0);
 
-    this.sheetId = this.hyperformula.sheetId(this.sheetName); // TODO: maybe this HF API entry should be called `getSheetId` for consistency, instead of `sheetId`?
+    this.sheetId = this.hyperformula.getSheetId(this.sheetName); // TODO: maybe this HF API entry should be called `getSheetId` for consistency, instead of `sheetId`?
 
     super.enablePlugin();
   }
@@ -137,128 +86,15 @@
   disablePlugin() {
     // TODO: destroy HF here
 
-<<<<<<< HEAD
     super.disablePlugin();
-=======
-  /**
-   * Returns cell value (evaluated from formula expression) at specified cell coords.
-   *
-   * @param {number} row Row index.
-   * @param {number} column Column index.
-   * @returns {*}
-   */
-  getCellValue(row, column) {
-    const cell = this.sheet.getCellAt(row, column);
-
-    return cell ? (cell.getError() || cell.getValue()) : void 0;
-  }
-
-  /**
-   * Checks if there are any formula evaluations made under specific cell coords.
-   *
-   * @param {number} row Row index.
-   * @param {number} column Column index.
-   * @returns {boolean}
-   */
-  hasComputedCellValue(row, column) {
-    return this.sheet.getCellAt(row, column) !== null;
-  }
-
-  /**
-   * Recalculates all formulas (an algorithm will choose the best method of calculation).
-   */
-  recalculate() {
-    this.sheet.recalculate();
-  }
-
-  /**
-   * Recalculates all formulas (rebuild dependencies from scratch - slow approach).
-   */
-  recalculateFull() {
-    this.sheet.recalculateFull();
-  }
-
-  /**
-   * Recalculates all formulas (recalculate only changed cells - fast approach).
-   */
-  recalculateOptimized() {
-    this.sheet.recalculateOptimized();
-  }
-
-  /**
-   * Sets predefined variable name which can be visible while parsing formula expression.
-   *
-   * @param {string} name Variable name.
-   * @param {*} value Variable value.
-   */
-  setVariable(name, value) {
-    this.sheet.setVariable(name, value);
-  }
-
-  /**
-   * Returns variable name.
-   *
-   * @param {string} name Variable name.
-   * @returns {*}
-   */
-  getVariable(name) {
-    return this.sheet.getVariable(name);
-  }
-
-  /**
-   * Local hook listener for after sheet recalculation.
-   *
-   * @private
-   * @param {Array} cells An array of recalculated/changed cells.
-   */
-  onSheetAfterRecalculate(cells) {
-    if (this._skipRendering) {
-      this._skipRendering = false;
-
-      return;
-    }
-    const hot = this.hot;
-
-    arrayEach(cells, (cellValue) => {
-      if (cellValue instanceof CellValue) {
-        const { row, column } = cellValue;
-
-        hot.validateCell(hot.getDataAtCell(row, column), hot.getCellMeta(row, column), () => {});
-      }
-    });
-    hot.render();
->>>>>>> 93445ef5
   }
 
   /**
    * On before remove row listener. TODO: check docs
    *
    * @private
-<<<<<<< HEAD
-   * @param {Number} row Row index.
-   * @param {Number} amount An amount of removed rows.
-=======
-   * @param {number} row Row index.
-   * @param {number} column Column index.
-   * @param {object} valueHolder Value holder as an object to change value by reference.
-   * @param {string} ioMode IO operation (`get` or `set`).
-   */
-  onModifyData(row, column, valueHolder, ioMode) {
-    if (ioMode === 'get' && this.hasComputedCellValue(row, column)) {
-      valueHolder.value = this.getCellValue(row, column);
-
-    } else if (ioMode === 'set' && isFormulaExpression(valueHolder.value)) {
-      valueHolder.value = toUpperCaseFormula(valueHolder.value);
-    }
-  }
-
-  /**
-   * On before value render listener.
-   *
-   * @private
-   * @param {*} value Value to render.
-   * @returns {*}
->>>>>>> 93445ef5
+   * @param {Number} row Row index.
+   * @param {Number} amount An amount of removed rows.
    */
   onBeforeRemoveRow(row, amount) {
     return this.hyperformula.isItPossibleToRemoveRows(this.sheetId, [row, amount]);
@@ -268,33 +104,8 @@
    * On before remove row listener. TODO: check docs
    *
    * @private
-<<<<<<< HEAD
-   * @param {Number} row Row index.
-   * @param {Number} amount An amount of removed rows.
-=======
-   * @param {*} value Value to validate.
-   * @param {number} row Row index.
-   * @param {number} prop Column property.
-   * @returns {*}
-   */
-  onBeforeValidate(value, row, prop) {
-    const column = this.hot.propToCol(prop);
-    let validateValue = value;
-
-    if (this.hasComputedCellValue(row, column)) {
-      validateValue = this.getCellValue(row, column);
-    }
-
-    return validateValue;
-  }
-
-  /**
-   * `afterSetDataAtCell` listener.
-   *
-   * @private
-   * @param {Array} changes Array of changes.
-   * @param {string} [source] Source of changes.
->>>>>>> 93445ef5
+   * @param {Number} row Row index.
+   * @param {Number} amount An amount of removed rows.
    */
   onBeforeRemoveCol(column, amount) {
     return this.hyperformula.isItPossibleToRemoveColumns(this.sheetId, [column, amount]);
@@ -304,15 +115,9 @@
    * On before create column listener. TODO: check docs
    *
    * @private
-<<<<<<< HEAD
-   * @param {Number} column Column index.
-   * @param {Number} amount An amount of created columns.
-   * @param {String} source Source of method call.
-=======
-   * @param {number} row Row index.
-   * @param {number} amount An amount of removed rows.
-   * @param {string} source Source of method call.
->>>>>>> 93445ef5
+   * @param {Number} column Column index.
+   * @param {Number} amount An amount of created columns.
+   * @param {String} source Source of method call.
    */
   onBeforeCreateRow(row, amount, source) {
     return this.hyperformula.isItPossibleToAddRows(this.sheetId, [row, amount]);
@@ -322,15 +127,9 @@
    * On before create column listener. TODO: check docs
    *
    * @private
-<<<<<<< HEAD
-   * @param {Number} column Column index.
-   * @param {Number} amount An amount of created columns.
-   * @param {String} source Source of method call.
-=======
-   * @param {number} row Row index.
-   * @param {number} amount An amount of created rows.
-   * @param {string} source Source of method call.
->>>>>>> 93445ef5
+   * @param {Number} column Column index.
+   * @param {Number} amount An amount of created columns.
+   * @param {String} source Source of method call.
    */
   onBeforeCreateCol(column, amount, source) {
     return this.hyperformula.isItPossibleToAddColumns(this.sheetId, [column, amount]);
@@ -340,8 +139,8 @@
    * On after remove row listener. TODO: check docs
    *
    * @private
-   * @param {number} row Row index.
-   * @param {number} amount An amount of removed rows.
+   * @param {Number} row Row index.
+   * @param {Number} amount An amount of removed rows.
    */
   onAfterRemoveRow(row, amount) {
     this.hyperformula.removeRows(this.sheetId, [row, amount]);
@@ -351,8 +150,8 @@
    * On after remove row listener. TODO: check docs
    *
    * @private
-   * @param {number} row Row index.
-   * @param {number} amount An amount of removed rows.
+   * @param {Number} row Row index.
+   * @param {Number} amount An amount of removed rows.
    */
   onAfterRemoveCol(column, amount) {
     this.hyperformula.removeColumns(this.sheetId, [column, amount]);
@@ -362,15 +161,9 @@
    * On after create column listener. TODO: check docs
    *
    * @private
-<<<<<<< HEAD
-   * @param {Number} column Column index.
-   * @param {Number} amount An amount of created columns.
-   * @param {String} source Source of method call.
-=======
-   * @param {number} column Column index.
-   * @param {number} amount An amount of removed columns.
-   * @param {string} source Source of method call.
->>>>>>> 93445ef5
+   * @param {Number} column Column index.
+   * @param {Number} amount An amount of created columns.
+   * @param {String} source Source of method call.
    */
   onAfterCreateRow(row, amount, source) {
     this.hyperformula.addRows(this.sheetId, [row, amount]);
@@ -380,24 +173,16 @@
    * On after create column listener. TODO: check docs
    *
    * @private
-   * @param {number} column Column index.
-   * @param {number} amount An amount of created columns.
-   * @param {string} source Source of method call.
+   * @param {Number} column Column index.
+   * @param {Number} amount An amount of created columns.
+   * @param {String} source Source of method call.
    */
   onAfterCreateCol(column, amount, source) {
     this.hyperformula.addColumns(this.sheetId, [column, amount]);
   }
 
   /**
-<<<<<<< HEAD
    * TODO: docs
-=======
-   * On before remove column listener.
-   *
-   * @private
-   * @param {number} column Column index.
-   * @param {number} amount An amount of removed columns.
->>>>>>> 93445ef5
    */
   onAfterLoadData() {
     if (this.isEnabled()) {
@@ -405,7 +190,7 @@
       // TODO: temporary solution for no `clearSheet` HF API method
       this.hyperformula.removeSheet(this.sheetName);
       this.sheetName = this.hyperformula.addSheet(this.settings.sheetName || void 0);
-      this.sheetId = this.hyperformula.sheetId(this.sheetName);
+      this.sheetId = this.hyperformula.getSheetId(this.sheetName);
       //
 
       this.hyperformula.setMultipleCellContents({
@@ -424,16 +209,11 @@
    * On modify row data listener. It overwrites raw values into calculated ones and force upper case all formula expressions.
    * TODO: check docs
    * @private
-<<<<<<< HEAD
    * @param {Number} row Row index.
    * @param {Number} column Column index.
    * @param {Object} valueHolder Value holder as an object to change value by reference.
    * @param {String} ioMode IO operation (`get` or `set`).
    * @returns {Array|undefined} Returns modified row data.
-=======
-   * @param {number} column Column index.
-   * @param {number} amount An amount of created columns.
->>>>>>> 93445ef5
    */
   onModifyData(row, column, valueHolder, ioMode) {
     if (this.isEnabled()) {
@@ -457,19 +237,11 @@
   }
 
   /**
-<<<<<<< HEAD
    * TODO: docs + correct the modifySourceData hook
    * @param row
    * @param column
    * @param valueHolder
    * @param ioMode
-=======
-   * On before column sorting listener.
-   *
-   * @private
-   * @param {number} column Sorted column index.
-   * @param {boolean} order Order type.
->>>>>>> 93445ef5
    */
   onModifySourceData(row, column, valueHolder, ioMode) {
     if (this.isEnabled()) {
@@ -497,8 +269,8 @@
    * On after column sorting listener. TODO: docs
    *
    * @private
-   * @param {number} column Sorted column index.
-   * @param {boolean} order Order type.
+   * @param {Number} column Sorted column index.
+   * @param {Boolean} order Order type.
    */
   onAfterColumnSort(currentSortConfig, destinationSortConfigs) {
     // TODO: no sorting implementation in hyperformula yet
