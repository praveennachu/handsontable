<<<<<<< HEAD
import { EmptyValue, CellError } from 'hyperformula/dist/unoptimized-full/bundle.js';

// TODO: docs
export function parseHFValue(value) {
  if (value instanceof CellError) {
    return parseErrorObject(value);

  } else if (value === EmptyValue) {
    return null;
  }

  return value.toString(); // TODO: currently parsing everything to strings
}
=======
/**
 * Check if provided expression is valid formula expression.
 *
 * @param {*} expression Expression to check.
 * @returns {boolean}
 */
export function isFormulaExpression(expression) {
  return typeof expression === 'string' && expression.length >= 2 && expression.charAt(0) === '=';
}

/**
 * Check if provided formula expression is escaped.
 *
 * @param {*} expression Expression to check.
 * @returns {boolean}
 */
export function isFormulaExpressionEscaped(expression) {
  return typeof expression === 'string' && expression.charAt(0) === '\'' && expression.charAt(1) === '=';
}

/**
 * Replace escaped formula expression into valid string.
 *
 * @param {string} expression Expression to process.
 * @returns {string}
 */
export function unescapeFormulaExpression(expression) {
  return isFormulaExpressionEscaped(expression) ? expression.substr(1) : expression;
}

/**
 * Upper case formula expression.
 *
 * @param {string} expression Formula expression.
 * @returns {string}
 */
export function toUpperCaseFormula(expression) {
  const PATTERN = /(\\"|"(?:\\"|[^"])*"|(\+))|(\\'|'(?:\\'|[^'])*'|(\+))/g;
  const strings = expression.match(PATTERN) || [];
  let index = -1;
>>>>>>> 93445ef5

// TODO: docs
export function parseErrorObject(errorObject) {
  let parsedErrorValue = '';

  if (errorObject.type === 'DIV_BY_ZERO') {
    parsedErrorValue = '#DIV/0!';
  } else if (errorObject.type === 'REF') {
    parsedErrorValue = '#REF!';
  } else if (errorObject.type === 'NA') {
    parsedErrorValue = '#N/A';
  } else if (errorObject.type === 'NAME') {
    parsedErrorValue = '#NAME?';
  } else {
    parsedErrorValue = '#ERROR!';
  }

<<<<<<< HEAD
  return parsedErrorValue;
=======
/**
 * Cell coordinates function factory.
 *
 * @param {string} axis An axis name (`row` or `column`) which default index will be applied to.
 * @param {number} defaultIndex Default index.
 * @returns {Function}
 */
export function cellCoordFactory(axis, defaultIndex) {
  return function(cell) {
    return {
      row: axis === 'row' ? defaultIndex : cell.row,
      column: axis === 'column' ? defaultIndex : cell.column,
    };
  };
>>>>>>> 93445ef5
}<|MERGE_RESOLUTION|>--- conflicted
+++ resolved
@@ -1,5 +1,4 @@
-<<<<<<< HEAD
-import { EmptyValue, CellError } from 'hyperformula/dist/unoptimized-full/bundle.js';
+import { EmptyValue, CellError } from 'hyperformula/dist/hyperformula.full.js';
 
 // TODO: docs
 export function parseHFValue(value) {
@@ -12,48 +11,6 @@
 
   return value.toString(); // TODO: currently parsing everything to strings
 }
-=======
-/**
- * Check if provided expression is valid formula expression.
- *
- * @param {*} expression Expression to check.
- * @returns {boolean}
- */
-export function isFormulaExpression(expression) {
-  return typeof expression === 'string' && expression.length >= 2 && expression.charAt(0) === '=';
-}
-
-/**
- * Check if provided formula expression is escaped.
- *
- * @param {*} expression Expression to check.
- * @returns {boolean}
- */
-export function isFormulaExpressionEscaped(expression) {
-  return typeof expression === 'string' && expression.charAt(0) === '\'' && expression.charAt(1) === '=';
-}
-
-/**
- * Replace escaped formula expression into valid string.
- *
- * @param {string} expression Expression to process.
- * @returns {string}
- */
-export function unescapeFormulaExpression(expression) {
-  return isFormulaExpressionEscaped(expression) ? expression.substr(1) : expression;
-}
-
-/**
- * Upper case formula expression.
- *
- * @param {string} expression Formula expression.
- * @returns {string}
- */
-export function toUpperCaseFormula(expression) {
-  const PATTERN = /(\\"|"(?:\\"|[^"])*"|(\+))|(\\'|'(?:\\'|[^'])*'|(\+))/g;
-  const strings = expression.match(PATTERN) || [];
-  let index = -1;
->>>>>>> 93445ef5
 
 // TODO: docs
 export function parseErrorObject(errorObject) {
@@ -71,22 +28,5 @@
     parsedErrorValue = '#ERROR!';
   }
 
-<<<<<<< HEAD
   return parsedErrorValue;
-=======
-/**
- * Cell coordinates function factory.
- *
- * @param {string} axis An axis name (`row` or `column`) which default index will be applied to.
- * @param {number} defaultIndex Default index.
- * @returns {Function}
- */
-export function cellCoordFactory(axis, defaultIndex) {
-  return function(cell) {
-    return {
-      row: axis === 'row' ? defaultIndex : cell.row,
-      column: axis === 'column' ? defaultIndex : cell.column,
-    };
-  };
->>>>>>> 93445ef5
 }