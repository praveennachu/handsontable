--- conflicted
+++ resolved
@@ -214,13 +214,8 @@
       const { frameElement } = this.hot.rootWindow;
       const { top, left } = frameElement.getBoundingClientRect();
 
-<<<<<<< HEAD
-      offsetTop = top;
-      offsetLeft = left;
-=======
       offsetTop = top - getWindowScrollTop(event.view);
       offsetLeft = left - getWindowScrollLeft(event.view);
->>>>>>> 8a6651dd
 
     } else {
       offsetTop = -1 * getWindowScrollTop(this.menu.hotMenu.rootWindow);
