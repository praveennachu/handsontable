(function(Handsontable){

  function HandsontableAutoColumnSize() {
    var plugin = this
      , sampleCount = 5; //number of samples to take of each value length

    this.beforeInit = function () {
      var instance = this;
      instance.autoColumnWidths = [];

      if(instance.getSettings().autoColumnSize !== false){

        if(!instance.autoColumnSizeTmp){
          instance.autoColumnSizeTmp = {
            thead: null,
            theadTh: null,
            theadStyle: null,
            tbody: null,
            tbodyTd: null,
            noRenderer: null,
            noRendererTd: null,
            renderer: null,
            rendererTd: null,
            container: null,
            containerStyle: null
          };
        }

        instance.addHook('beforeRender', htAutoColumnSize.determineColumnsWidth);
        instance.addHook('afterGetColWidth', htAutoColumnSize.getColWidth);
        instance.addHook('afterDestroy', htAutoColumnSize.afterDestroy);
<<<<<<< HEAD
=======

        instance.determineColumnWidth = plugin.determineColumnWidth;
>>>>>>> 85c8c303
      } else {
        instance.removeHook('beforeRender', htAutoColumnSize.determineColumnsWidth);
        instance.removeHook('afterGetColWidth', htAutoColumnSize.getColWidth);
        instance.removeHook('afterDestroy', htAutoColumnSize.afterDestroy);

<<<<<<< HEAD
=======
        delete instance.determineColumnWidth;

>>>>>>> 85c8c303
        plugin.afterDestroy.call(instance);

      }

    };

    this.determineColumnWidth = function (col) {
      var instance = this
        , tmp = instance.autoColumnSizeTmp
        , d;

      if (!tmp.container) {
        createTmpContainer.call(tmp, instance);
        instance.rootElement[0].parentNode.appendChild(tmp.container);
      }

      tmp.container.className = instance.rootElement[0].className + ' hidden';
      var cls = instance.$table[0].className;
      tmp.thead.className = cls;
      tmp.tbody.className = cls;

      var rows = instance.countRows();
      var samples = {};
      var maxLen = 0;
      for (var r = 0; r < rows; r++) {
        var value = Handsontable.helper.stringify(instance.getDataAtCell(r, col));
        var len = value.length;
        if (len > maxLen) {
          maxLen = len;
        }
        if (!samples[len]) {
          samples[len] = {
            needed: sampleCount,
            strings: []
          };
        }
        if (samples[len].needed) {
          samples[len].strings.push(value);
          samples[len].needed--;
        }
      }

      var settings = instance.getSettings();
      if (settings.colHeaders) {
        instance.view.appendColHeader(col, tmp.theadTh); //TH innerHTML
      }

      var txt = '';
      for (var i in samples) {
        if (samples.hasOwnProperty(i)) {
          for (var j = 0, jlen = samples[i].strings.length; j < jlen; j++) {
            txt += samples[i].strings[j] + '<br>';
          }
        }
      }
      tmp.tbodyTd.innerHTML = txt; //TD innerHTML

      instance.view.wt.wtDom.empty(tmp.rendererTd);
      instance.view.wt.wtDom.empty(tmp.noRendererTd);

      tmp.containerStyle.display = 'block';

      var width = instance.view.wt.wtDom.outerWidth(tmp.container);

      var cellProperties = instance.getCellMeta(0, col);
      if (cellProperties.renderer) {
        var str = instance.getDataAtCell(0, col);

        tmp.noRendererTd.appendChild(document.createTextNode(str));
        var renderer = Handsontable.helper.getCellMethod('renderer', cellProperties.renderer);
        renderer(instance, tmp.rendererTd, 0, col, instance.colToProp(col), str, cellProperties);

        width += instance.view.wt.wtDom.outerWidth(tmp.renderer) - instance.view.wt.wtDom.outerWidth(tmp.noRenderer); //add renderer overhead to the calculated width
      }

      var maxWidth = instance.view.wt.wtViewport.getViewportWidth() - 2; //2 is some overhead for cell border
      if (width > maxWidth) {
        width = maxWidth;
      }

      tmp.containerStyle.display = 'none';

      return width;
<<<<<<< HEAD
    };

    this.determineColumnsWidth = function () {
      var instance = this;
      var settings = this.getSettings();
      if (settings.autoColumnSize || !settings.colWidths) {
        var cols = this.countCols();
        for (var c = 0; c < cols; c++) {
          if (!instance._getColWidthFromSettings(c)) {
            this.autoColumnWidths[c] = plugin.determineColumnWidth.call(instance, c);
          }
        }
      }
    };

    this.getColWidth = function (col, response) {
      if (this.autoColumnWidths[col] && this.autoColumnWidths[col] > response.width) {
        response.width = this.autoColumnWidths[col];
      }
    };

=======
    };

    this.determineColumnsWidth = function () {
      var instance = this;
      var settings = this.getSettings();
      if (settings.autoColumnSize || !settings.colWidths) {
        var cols = this.countCols();
        for (var c = 0; c < cols; c++) {
          if (!instance._getColWidthFromSettings(c)) {
            this.autoColumnWidths[c] = plugin.determineColumnWidth.call(instance, c);
          }
        }
      }
    };

    this.getColWidth = function (col, response) {
      if (this.autoColumnWidths[col] && this.autoColumnWidths[col] > response.width) {
        response.width = this.autoColumnWidths[col];
      }
    };

>>>>>>> 85c8c303
    this.afterDestroy = function () {
      var instance = this;
      if (instance.autoColumnSizeTmp && instance.autoColumnSizeTmp.container && instance.autoColumnSizeTmp.container.parentNode) {
        instance.autoColumnSizeTmp.container.parentNode.removeChild(instance.autoColumnSizeTmp.container);
      }
    };

    function createTmpContainer(instance) {
      var d = document
        , tmp = this;

      tmp.thead = d.createElement('table');
      tmp.thead.appendChild(d.createElement('thead')).appendChild(d.createElement('tr')).appendChild(d.createElement('th'));
      tmp.theadTh = tmp.thead.getElementsByTagName('th')[0];

      tmp.theadStyle = tmp.thead.style;
      tmp.theadStyle.tableLayout = 'auto';
      tmp.theadStyle.width = 'auto';

      tmp.tbody = tmp.thead.cloneNode(false);
      tmp.tbody.appendChild(d.createElement('tbody')).appendChild(d.createElement('tr')).appendChild(d.createElement('td'));
      tmp.tbodyTd = tmp.tbody.getElementsByTagName('td')[0];

      tmp.noRenderer = tmp.tbody.cloneNode(true);
      tmp.noRendererTd = tmp.noRenderer.getElementsByTagName('td')[0];

      tmp.renderer = tmp.tbody.cloneNode(true);
      tmp.rendererTd = tmp.renderer.getElementsByTagName('td')[0];

      tmp.container = d.createElement('div');
      tmp.container.className = instance.rootElement[0].className + ' hidden';
      tmp.containerStyle = tmp.container.style;

      tmp.container.appendChild(tmp.thead);
      tmp.container.appendChild(tmp.tbody);
      tmp.container.appendChild(tmp.noRenderer);
      tmp.container.appendChild(tmp.renderer);

    };
  }

  var htAutoColumnSize = new HandsontableAutoColumnSize();

  Handsontable.PluginHooks.add('beforeInit', htAutoColumnSize.beforeInit);
  Handsontable.PluginHooks.add('afterUpdateSettings', htAutoColumnSize.beforeInit);

})(Handsontable);<|MERGE_RESOLUTION|>--- conflicted
+++ resolved
@@ -29,21 +29,15 @@
         instance.addHook('beforeRender', htAutoColumnSize.determineColumnsWidth);
         instance.addHook('afterGetColWidth', htAutoColumnSize.getColWidth);
         instance.addHook('afterDestroy', htAutoColumnSize.afterDestroy);
-<<<<<<< HEAD
-=======
 
         instance.determineColumnWidth = plugin.determineColumnWidth;
->>>>>>> 85c8c303
       } else {
         instance.removeHook('beforeRender', htAutoColumnSize.determineColumnsWidth);
         instance.removeHook('afterGetColWidth', htAutoColumnSize.getColWidth);
         instance.removeHook('afterDestroy', htAutoColumnSize.afterDestroy);
 
-<<<<<<< HEAD
-=======
         delete instance.determineColumnWidth;
 
->>>>>>> 85c8c303
         plugin.afterDestroy.call(instance);
 
       }
@@ -127,7 +121,6 @@
       tmp.containerStyle.display = 'none';
 
       return width;
-<<<<<<< HEAD
     };
 
     this.determineColumnsWidth = function () {
@@ -149,29 +142,6 @@
       }
     };
 
-=======
-    };
-
-    this.determineColumnsWidth = function () {
-      var instance = this;
-      var settings = this.getSettings();
-      if (settings.autoColumnSize || !settings.colWidths) {
-        var cols = this.countCols();
-        for (var c = 0; c < cols; c++) {
-          if (!instance._getColWidthFromSettings(c)) {
-            this.autoColumnWidths[c] = plugin.determineColumnWidth.call(instance, c);
-          }
-        }
-      }
-    };
-
-    this.getColWidth = function (col, response) {
-      if (this.autoColumnWidths[col] && this.autoColumnWidths[col] > response.width) {
-        response.width = this.autoColumnWidths[col];
-      }
-    };
-
->>>>>>> 85c8c303
     this.afterDestroy = function () {
       var instance = this;
       if (instance.autoColumnSizeTmp && instance.autoColumnSizeTmp.container && instance.autoColumnSizeTmp.container.parentNode) {
