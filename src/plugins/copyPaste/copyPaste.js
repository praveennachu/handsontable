import copyPaste from './../../../lib/copyPaste/copyPaste';
import SheetClip from './../../../lib/SheetClip/SheetClip';
import Hooks from './../../pluginHooks';
import {KEY_CODES, isCtrlKey} from './../../helpers/unicode';
import {arrayEach} from './../../helpers/array';
import {rangeEach} from './../../helpers/number';
import {stopImmediatePropagation, isImmediatePropagationStopped} from './../../helpers/dom/event';
import {getSelectionText} from './../../helpers/dom/element';
<<<<<<< HEAD
import {proxy} from './../../helpers/function';
import {WalkontableCellCoords} from './../../3rdparty/walkontable/src/cell/coords';
import {WalkontableCellRange} from './../../3rdparty/walkontable/src/cell/range';
=======
import {registerPlugin} from './../../plugins';
import {CellCoords, CellRange} from './../../3rdparty/walkontable/src';

Hooks.getSingleton().register('afterCopyLimit');
Hooks.getSingleton().register('modifyCopyableRange');
>>>>>>> 8febc1ab

/**
 * @description
 * This plugin enables the copy/paste functionality in Handsontable.
 *
 * @example
 * ```js
 * ...
 * copyPaste: true,
 * ...
 * ```
 * @class CopyPaste
 * @plugin CopyPaste
 */
function CopyPastePlugin(instance) {
  var _this = this;

  this.copyPasteInstance = copyPaste();
  this.copyPasteInstance.onCut(onCut);
  this.copyPasteInstance.triggerCopy = callCopyAction;
  this.copyPasteInstance.onPaste(onPaste);
  this.onPaste = onPaste; // for paste testing purposes
  this.copyableRanges = [];

  instance.addHook('beforeKeyDown', onBeforeKeyDown);

  function onCut() {
    if (!instance.isListening()) {
      return;
    }
  }

  function callCutAction() {
    let rangedData = _this.getRangedData(_this.copyableRanges);

    if (instance.getSettings().fragmentSelection && (SheetClip.stringify(rangedData) != getSelectionText())) {
      return;
    }

    let allowCuttingOut = !!instance.runHooks('beforeCut', rangedData, _this.copyableRanges);

    if (allowCuttingOut) {
      instance.copyPaste.copyPasteInstance.copyable(SheetClip.stringify(rangedData));
      instance.selection.empty();
      instance.runHooks('afterCut', rangedData, _this.copyableRanges);

    } else {
      instance.copyPaste.copyPasteInstance.copyable('');
    }
  }

  function callCopyAction() {
    if (!instance.isListening()) {
      return;
    }

    let rangedData = _this.getRangedData(_this.copyableRanges);

    if (instance.getSettings().fragmentSelection && (SheetClip.stringify(rangedData) != getSelectionText())) {
      return;
    }

    let allowCopying = !!instance.runHooks('beforeCopy', rangedData, _this.copyableRanges);

    if (allowCopying) {
      instance.copyPaste.copyPasteInstance.copyable(SheetClip.stringify(rangedData));
      instance.runHooks('afterCopy', rangedData, _this.copyableRanges);

    } else {
      instance.copyPaste.copyPasteInstance.copyable('');
    }
  }

  function onPaste(str) {
    var
      input,
      inputArray,
      selected,
      coordsFrom,
      coordsTo,
      cellRange,
      topLeftCorner,
      bottomRightCorner,
      areaStart,
      areaEnd;

    if (!instance.isListening() || !instance.selection.isSelected()) {
      return;
    }
    input = str;
    inputArray = SheetClip.parse(input);
    selected = instance.getSelected();
    coordsFrom = new CellCoords(selected[0], selected[1]);
    coordsTo = new CellCoords(selected[2], selected[3]);
    cellRange = new CellRange(coordsFrom, coordsFrom, coordsTo);
    topLeftCorner = cellRange.getTopLeftCorner();
    bottomRightCorner = cellRange.getBottomRightCorner();
    areaStart = topLeftCorner;
    areaEnd = new CellCoords(
      Math.max(bottomRightCorner.row, inputArray.length - 1 + topLeftCorner.row),
      Math.max(bottomRightCorner.col, inputArray[0].length - 1 + topLeftCorner.col));

    let isSelRowAreaCoverInputValue = coordsTo.row - coordsFrom.row >= inputArray.length - 1;
    let isSelColAreaCoverInputValue = coordsTo.col - coordsFrom.col >= inputArray[0].length - 1;

    instance.addHookOnce('afterChange', (changes, source) => {
      let changesLength = changes ? changes.length : 0;

      if (changesLength) {
        let offset = {row: 0, col: 0};
        let highestColumnIndex = -1;

        arrayEach(changes, (change, index) => {
          let nextChange = changesLength > index + 1 ? changes[index + 1] : null;

          if (nextChange) {
            if (!isSelRowAreaCoverInputValue) {
              offset.row += Math.max(nextChange[0] - change[0] - 1, 0);
            }
            if (!isSelColAreaCoverInputValue && change[1] > highestColumnIndex) {
              highestColumnIndex = change[1];
              offset.col += Math.max(nextChange[1] - change[1] - 1, 0);
            }
          }
        });
        instance.selectCell(areaStart.row, areaStart.col, areaEnd.row + offset.row, areaEnd.col + offset.col);
      }
    });

    let allowPasting = !!instance.runHooks('beforePaste', inputArray, _this.copyableRanges);

    if (allowPasting) {
      instance.populateFromArray(areaStart.row, areaStart.col, inputArray, areaEnd.row, areaEnd.col, 'CopyPaste.paste', instance.getSettings().pasteMode);
      instance.runHooks('afterPaste', inputArray, _this.copyableRanges);
    }
  }

  function onBeforeKeyDown(event) {
    if (!instance.getSelected()) {
      return;
    }
    if (instance.getActiveEditor() && instance.getActiveEditor().isOpened()) {
      return;
    }
    if (isImmediatePropagationStopped(event)) {
      return;
    }
    if (isCtrlKey(event.keyCode)) {
      // When fragmentSelection is enabled and some text is selected then don't blur selection calling 'setCopyableText'
      if (instance.getSettings().fragmentSelection && getSelectionText()) {
        return;
      }
      // when CTRL is pressed, prepare selectable text in textarea
      _this.setCopyableText();
      stopImmediatePropagation(event);

      return;
    }
    // catch CTRL but not right ALT (which in some systems triggers ALT+CTRL)
    let ctrlDown = (event.ctrlKey || event.metaKey) && !event.altKey;

<<<<<<< HEAD
    if (ctrlDown) {
      if (event.keyCode == KEY_CODES.A) {
        instance._registerTimeout(setTimeout(proxy(_this.setCopyableText, _this), 0));
      }
      if (event.keyCode == KEY_CODES.X) {
        callCutAction();
      }
      if (event.keyCode == KEY_CODES.C) {
        callCopyAction();
      }
=======
    if (event.keyCode == KEY_CODES.A && ctrlDown) {
      instance._registerTimeout(setTimeout(_this.setCopyableText.bind(_this), 0));
>>>>>>> 8febc1ab
    }
  }

  /**
   * Destroy plugin instance.
   *
   * @function destroy
   * @memberof CopyPaste#
   */
  this.destroy = function() {
    if (this.copyPasteInstance) {
      this.copyPasteInstance.removeCallback(onCut);
      this.copyPasteInstance.removeCallback(onPaste);
      this.copyPasteInstance.destroy();
      this.copyPasteInstance = null;
    }
    instance.removeHook('beforeKeyDown', onBeforeKeyDown);
  };

  instance.addHook('afterDestroy', this.destroy.bind(this));

  /**
   * @function triggerPaste
   * @memberof CopyPaste#
   */
  this.triggerPaste = this.copyPasteInstance.triggerPaste.bind(this.copyPasteInstance);

  /**
   * @function triggerCut
   * @memberof CopyPaste#
   */
  this.triggerCut = this.copyPasteInstance.triggerCut.bind(this.copyPasteInstance);

  /**
   * Prepares copyable text in the invisible textarea.
   *
   * @function setCopyable
   * @memberof CopyPaste#
   */
  this.setCopyableText = function() {
    var settings = instance.getSettings();
    var copyRowsLimit = settings.copyRowsLimit;
    var copyColsLimit = settings.copyColsLimit;

    var selRange = instance.getSelectedRange();
    var topLeft = selRange.getTopLeftCorner();
    var bottomRight = selRange.getBottomRightCorner();
    var startRow = topLeft.row;
    var startCol = topLeft.col;
    var endRow = bottomRight.row;
    var endCol = bottomRight.col;
    var finalEndRow = Math.min(endRow, startRow + copyRowsLimit - 1);
    var finalEndCol = Math.min(endCol, startCol + copyColsLimit - 1);

<<<<<<< HEAD
    this.copyableRanges.length = 0;

    this.copyableRanges.push({
      startRow: startRow,
      startCol: startCol,
=======
    copyableRanges.push({
      startRow,
      startCol,
>>>>>>> 8febc1ab
      endRow: finalEndRow,
      endCol: finalEndCol
    });

<<<<<<< HEAD
    this.copyableRanges = instance.runHooks('modifyCopyableRange', this.copyableRanges);
=======
    copyableRanges = instance.runHooks('modifyCopyableRange', copyableRanges);
>>>>>>> 8febc1ab

    let copyableData = this.getRangedCopyableData(this.copyableRanges);

    instance.copyPaste.copyPasteInstance.copyable(copyableData);

    if (endRow !== finalEndRow || endCol !== finalEndCol) {
      instance.runHooks('afterCopyLimit', endRow - startRow + 1, endCol - startCol + 1, copyRowsLimit, copyColsLimit);
    }
  };

  /**
   * Create copyable text releated to range objects.
   *
   * @since 0.19.0
   * @param {Array} ranges Array of Objects with properties `startRow`, `endRow`, `startCol` and `endCol`.
   * @returns {String} Returns string which will be copied into clipboard.
   */
  this.getRangedCopyableData = function(ranges) {
    let dataSet = [];
    let copyableRows = [];
    let copyableColumns = [];

    // Count all copyable rows and columns
    arrayEach(ranges, (range) => {
      rangeEach(range.startRow, range.endRow, (row) => {
        if (copyableRows.indexOf(row) === -1) {
          copyableRows.push(row);
        }
      });
      rangeEach(range.startCol, range.endCol, (column) => {
        if (copyableColumns.indexOf(column) === -1) {
          copyableColumns.push(column);
        }
      });
    });
    // Concat all rows and columns data defined in ranges into one copyable string
    arrayEach(copyableRows, (row) => {
      let rowSet = [];

      arrayEach(copyableColumns, (column) => {
        rowSet.push(instance.getCopyableData(row, column));
      });

      dataSet.push(rowSet);
    });

    return SheetClip.stringify(dataSet);
  };

  /**
   * Create copyable text releated to range objects.
   *
   * @since 0.31.1
   * @param {Array} ranges Array of Objects with properties `startRow`, `startCol`, `endRow` and `endCol`.
   * @returns {Array} Returns array of arrays which will be copied into clipboard.
   */
  this.getRangedData = function(ranges) {
    let dataSet = [];
    let copyableRows = [];
    let copyableColumns = [];

    // Count all copyable rows and columns
    arrayEach(ranges, (range) => {
      rangeEach(range.startRow, range.endRow, (row) => {
        if (copyableRows.indexOf(row) === -1) {
          copyableRows.push(row);
        }
      });
      rangeEach(range.startCol, range.endCol, (column) => {
        if (copyableColumns.indexOf(column) === -1) {
          copyableColumns.push(column);
        }
      });
    });
    // Concat all rows and columns data defined in ranges into one copyable string
    arrayEach(copyableRows, (row) => {
      let rowSet = [];

      arrayEach(copyableColumns, (column) => {
        rowSet.push(instance.getCopyableData(row, column));
      });

      dataSet.push(rowSet);
    });

    return dataSet;
  };
}

/**
 * Init plugin.
 *
 * @function init
 * @memberof CopyPaste#
 */
function init() {
  var instance = this,
    pluginEnabled = instance.getSettings().copyPaste !== false;

  if (pluginEnabled && !instance.copyPaste) {
    /**
     * Instance of CopyPaste Plugin {@link Handsontable.CopyPaste}
     *
     * @alias copyPaste
     * @memberof! Handsontable.Core#
     * @type {CopyPaste}
     */
    instance.copyPaste = new CopyPastePlugin(instance);

  } else if (!pluginEnabled && instance.copyPaste) {
    instance.copyPaste.destroy();
    instance.copyPaste = null;
  }
}

<<<<<<< HEAD
Handsontable.hooks.add('afterInit', init);
Handsontable.hooks.add('afterUpdateSettings', init);

Handsontable.hooks.register('afterCopyLimit');
Handsontable.hooks.register('modifyCopyableRange');
Handsontable.hooks.register('beforeCut');
Handsontable.hooks.register('afterCut');
Handsontable.hooks.register('beforePaste');
Handsontable.hooks.register('afterPaste');
Handsontable.hooks.register('beforeCopy');
Handsontable.hooks.register('afterCopy');
=======
Hooks.getSingleton().add('afterInit', init);
Hooks.getSingleton().add('afterUpdateSettings', init);
>>>>>>> 8febc1ab

export default CopyPastePlugin;<|MERGE_RESOLUTION|>--- conflicted
+++ resolved
@@ -6,17 +6,16 @@
 import {rangeEach} from './../../helpers/number';
 import {stopImmediatePropagation, isImmediatePropagationStopped} from './../../helpers/dom/event';
 import {getSelectionText} from './../../helpers/dom/element';
-<<<<<<< HEAD
-import {proxy} from './../../helpers/function';
-import {WalkontableCellCoords} from './../../3rdparty/walkontable/src/cell/coords';
-import {WalkontableCellRange} from './../../3rdparty/walkontable/src/cell/range';
-=======
-import {registerPlugin} from './../../plugins';
 import {CellCoords, CellRange} from './../../3rdparty/walkontable/src';
 
 Hooks.getSingleton().register('afterCopyLimit');
 Hooks.getSingleton().register('modifyCopyableRange');
->>>>>>> 8febc1ab
+Hooks.getSingleton().register('beforeCut');
+Hooks.getSingleton().register('afterCut');
+Hooks.getSingleton().register('beforePaste');
+Hooks.getSingleton().register('afterPaste');
+Hooks.getSingleton().register('beforeCopy');
+Hooks.getSingleton().register('afterCopy');
 
 /**
  * @description
@@ -44,9 +43,7 @@
   instance.addHook('beforeKeyDown', onBeforeKeyDown);
 
   function onCut() {
-    if (!instance.isListening()) {
-      return;
-    }
+    instance.isListening();
   }
 
   function callCutAction() {
@@ -178,10 +175,9 @@
     // catch CTRL but not right ALT (which in some systems triggers ALT+CTRL)
     let ctrlDown = (event.ctrlKey || event.metaKey) && !event.altKey;
 
-<<<<<<< HEAD
     if (ctrlDown) {
       if (event.keyCode == KEY_CODES.A) {
-        instance._registerTimeout(setTimeout(proxy(_this.setCopyableText, _this), 0));
+        instance._registerTimeout(setTimeout(_this.setCopyableText.bind(_this), 0));
       }
       if (event.keyCode == KEY_CODES.X) {
         callCutAction();
@@ -189,10 +185,6 @@
       if (event.keyCode == KEY_CODES.C) {
         callCopyAction();
       }
-=======
-    if (event.keyCode == KEY_CODES.A && ctrlDown) {
-      instance._registerTimeout(setTimeout(_this.setCopyableText.bind(_this), 0));
->>>>>>> 8febc1ab
     }
   }
 
@@ -247,26 +239,16 @@
     var finalEndRow = Math.min(endRow, startRow + copyRowsLimit - 1);
     var finalEndCol = Math.min(endCol, startCol + copyColsLimit - 1);
 
-<<<<<<< HEAD
     this.copyableRanges.length = 0;
 
     this.copyableRanges.push({
-      startRow: startRow,
-      startCol: startCol,
-=======
-    copyableRanges.push({
       startRow,
       startCol,
->>>>>>> 8febc1ab
       endRow: finalEndRow,
       endCol: finalEndCol
     });
 
-<<<<<<< HEAD
     this.copyableRanges = instance.runHooks('modifyCopyableRange', this.copyableRanges);
-=======
-    copyableRanges = instance.runHooks('modifyCopyableRange', copyableRanges);
->>>>>>> 8febc1ab
 
     let copyableData = this.getRangedCopyableData(this.copyableRanges);
 
@@ -382,21 +364,7 @@
   }
 }
 
-<<<<<<< HEAD
-Handsontable.hooks.add('afterInit', init);
-Handsontable.hooks.add('afterUpdateSettings', init);
-
-Handsontable.hooks.register('afterCopyLimit');
-Handsontable.hooks.register('modifyCopyableRange');
-Handsontable.hooks.register('beforeCut');
-Handsontable.hooks.register('afterCut');
-Handsontable.hooks.register('beforePaste');
-Handsontable.hooks.register('afterPaste');
-Handsontable.hooks.register('beforeCopy');
-Handsontable.hooks.register('afterCopy');
-=======
 Hooks.getSingleton().add('afterInit', init);
 Hooks.getSingleton().add('afterUpdateSettings', init);
->>>>>>> 8febc1ab
 
 export default CopyPastePlugin;