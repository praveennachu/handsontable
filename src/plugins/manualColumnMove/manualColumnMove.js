--- conflicted
+++ resolved
@@ -1,12 +1,7 @@
 import BasePlugin from './../_base';
 import Hooks from './../../pluginHooks';
-<<<<<<< HEAD
 import { arrayReduce } from './../../helpers/array';
-import { addClass, removeClass, offset } from './../../helpers/dom/element';
-=======
-import { arrayEach } from './../../helpers/array';
 import { addClass, removeClass, offset, hasClass } from './../../helpers/dom/element';
->>>>>>> 879e26e4
 import { rangeEach } from './../../helpers/number';
 import EventManager from './../../eventManager';
 import { registerPlugin } from './../../plugins';
