--- conflicted
+++ resolved
@@ -1,12 +1,7 @@
 /**
  * walkontable 0.2.0
-<<<<<<< HEAD
- * 
+ *
  * Date: Mon Mar 18 2013 16:23:12 GMT+0100 (Central European Standard Time)
-=======
- *
- * Date: Tue Mar 12 2013 02:12:23 GMT+0100 (Central European Standard Time)
->>>>>>> cf5cabfb
 */
 
 function WalkontableBorder(instance, settings) {
@@ -1980,10 +1975,10 @@
       if (typeof tr === "undefined") { //this block is only needed in async mode
         this.adjustAvailableNodes();
         tr = this.TBODY.childNodes[coords[0] - offsetRow];
-      }
+    }
 
       return tr.childNodes[coords[1] - offsetColumn + frozenColumnsCount];
-    }
+  }
   }
 };
 
