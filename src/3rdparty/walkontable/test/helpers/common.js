--- conflicted
+++ resolved
@@ -345,18 +345,10 @@
  * @param {*} callb Callback that will receive wtTable of that overlay
  */
 export function expectWtTable(wt, callb, name) {
-<<<<<<< HEAD
-  if (name === 'master') {
-    return expect(callb(wt.wtTable)).withContext(name);
-  }
-
-  return expect(callb(wt.wtOverlays[`${name}Overlay`].clone.wtTable)).withContext(name);
-=======
   const callbAsString = callb.toString().replace(/\s\s+/g, ' ');
   if (name === 'master') {
     return expect(callb(wt.wtTable)).withContext(`${name}: ${callbAsString}`);
   }
 
   return expect(callb(wt.wtOverlays[`${name}Overlay`].clone.wtTable)).withContext(`${name}: ${callbAsString}`);
->>>>>>> 9c147a2c
 }