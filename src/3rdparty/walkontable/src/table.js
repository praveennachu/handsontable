import {
  getStyle,
  getTrimmingContainer,
  hasClass,
  index,
  offset,
  removeClass,
  removeTextNodes,
  overlayContainsElement,
  closest
} from './../../../helpers/dom/element';
import { isFunction } from './../../../helpers/function';
import CellCoords from './cell/coords';
import ColumnFilter from './filter/column';
import RowFilter from './filter/row';
import TableRenderer from './tableRenderer';
import Overlay from './overlay/_base';

/**
 *
 */
class Table {
  /**
   * @param {Walkontable} wotInstance
   * @param {HTMLTableElement} table
   */
  constructor(wotInstance, table) {
    this.wot = wotInstance;

    // legacy support
    this.instance = this.wot;
    this.TABLE = table;
    this.TBODY = null;
    this.THEAD = null;
    this.COLGROUP = null;
    this.tableOffset = 0;
    this.holderOffset = 0;

    removeTextNodes(this.TABLE);

    this.spreader = this.createSpreader(this.TABLE);
    this.hider = this.createHider(this.spreader);
    this.holder = this.createHolder(this.hider);

    this.wtRootElement = this.holder.parentNode;
    this.alignOverlaysWithTrimmingContainer();
    this.fixTableDomTree();

    this.colgroupChildrenLength = this.COLGROUP.childNodes.length;
    this.theadChildrenLength = this.THEAD.firstChild ? this.THEAD.firstChild.childNodes.length : 0;
    this.tbodyChildrenLength = this.TBODY.childNodes.length;

    this.rowFilter = null;
    this.columnFilter = null;
    this.correctHeaderWidth = false;

    const origRowHeaderWidth = this.wot.wtSettings.settings.rowHeaderWidth;

    // Fix for jumping row headers (https://github.com/handsontable/handsontable/issues/3850)
    this.wot.wtSettings.settings.rowHeaderWidth = () => this._modifyRowHeaderWidth(origRowHeaderWidth);
  }

  /**
   *
   */
  fixTableDomTree() {
    const rootDocument = this.wot.rootDocument;

    this.TBODY = this.TABLE.querySelector('tbody');

    if (!this.TBODY) {
      this.TBODY = rootDocument.createElement('tbody');
      this.TABLE.appendChild(this.TBODY);
    }
    this.THEAD = this.TABLE.querySelector('thead');

    if (!this.THEAD) {
      this.THEAD = rootDocument.createElement('thead');
      this.TABLE.insertBefore(this.THEAD, this.TBODY);
    }
    this.COLGROUP = this.TABLE.querySelector('colgroup');

    if (!this.COLGROUP) {
      this.COLGROUP = rootDocument.createElement('colgroup');
      this.TABLE.insertBefore(this.COLGROUP, this.THEAD);
    }

    if (this.wot.getSetting('columnHeaders').length && !this.THEAD.childNodes.length) {
      this.THEAD.appendChild(rootDocument.createElement('TR'));
    }
  }

  /**
   * @param table
   * @returns {HTMLElement}
   */
  createSpreader(table) {
    const parent = table.parentNode;
    let spreader;

    if (!parent || parent.nodeType !== 1 || !hasClass(parent, 'wtHolder')) {
      spreader = this.wot.rootDocument.createElement('div');
      spreader.className = 'wtSpreader';

      if (parent) {
        // if TABLE is detached (e.g. in Jasmine test), it has no parentNode so we cannot attach holder to it
        parent.insertBefore(spreader, table);
      }
      spreader.appendChild(table);
    }
    spreader.style.position = 'relative';

    return spreader;
  }

  /**
   * @param spreader
   * @returns {HTMLElement}
   */
  createHider(spreader) {
    const parent = spreader.parentNode;
    let hider;

    if (!parent || parent.nodeType !== 1 || !hasClass(parent, 'wtHolder')) {
      hider = this.wot.rootDocument.createElement('div');
      hider.className = 'wtHider';

      if (parent) {
        // if TABLE is detached (e.g. in Jasmine test), it has no parentNode so we cannot attach holder to it
        parent.insertBefore(hider, spreader);
      }
      hider.appendChild(spreader);
    }

    return hider;
  }

  /**
   *
   * @param hider
   * @returns {HTMLElement}
   */
  createHolder(hider) {
    const parent = hider.parentNode;
    let holder;

    if (!parent || parent.nodeType !== 1 || !hasClass(parent, 'wtHolder')) {
      holder = this.wot.rootDocument.createElement('div');
      holder.style.position = 'relative';
      holder.className = 'wtHolder';

      if (parent) {
        // if TABLE is detached (e.g. in Jasmine test), it has no parentNode so we cannot attach holder to it
        parent.insertBefore(holder, hider);
      }
      if (!this.isWorkingOnClone()) {
        holder.parentNode.className += 'ht_master handsontable';
      }
      holder.appendChild(hider);
    }

    return holder;
  }

  alignOverlaysWithTrimmingContainer() {
    const trimmingElement = getTrimmingContainer(this.wtRootElement);

    if (!this.isWorkingOnClone()) {
      const { rootWindow } = this.wot;
      this.holder.parentNode.style.position = 'relative';

      if (trimmingElement === rootWindow) {
        const preventOverflow = this.wot.getSetting('preventOverflow');

        if (!preventOverflow) {
          this.holder.style.overflow = 'visible';
          this.wtRootElement.style.overflow = 'visible';
        }
      } else {
<<<<<<< HEAD
        this.holder.style.width = getStyle(trimmingElement, 'width', rootWindow);
        this.holder.style.height = getStyle(trimmingElement, 'height', rootWindow);
        this.holder.style.overflow = '';
=======
        const trimmingHeight = getStyle(trimmingElement, 'height', rootWindow);
        const holderStyle = this.holder.style;
        const { width, height } = trimmingElement.getBoundingClientRect();

        holderStyle.width = `${width}px`;
        holderStyle.height = trimmingHeight === 'auto' ? 'auto' : `${height}px`;
        holderStyle.overflow = '';
>>>>>>> 8ffd6d4b
      }
    }
  }

  isWorkingOnClone() {
    return !!this.wot.cloneSource;
  }

  /**
   * Redraws the table
   *
   * @param {Boolean} fastDraw If TRUE, will try to avoid full redraw and only update the border positions. If FALSE or UNDEFINED, will perform a full redraw
   * @returns {Table}
   */
  draw(fastDraw) {
    const { wot } = this;
    const { wtOverlays, wtViewport } = wot;
    const totalRows = this.instance.getSetting('totalRows');
    const rowHeaders = wot.getSetting('rowHeaders').length;
    const columnHeaders = wot.getSetting('columnHeaders').length;
    let syncScroll = false;
    let runFastDraw = fastDraw;

    if (!this.isWorkingOnClone()) {
      this.holderOffset = offset(this.holder);
      runFastDraw = wtViewport.createRenderCalculators(runFastDraw);

      if (rowHeaders && !wot.getSetting('fixedColumnsLeft')) {
        const leftScrollPos = wtOverlays.leftOverlay.getScrollPosition();
        const previousState = this.correctHeaderWidth;

        this.correctHeaderWidth = leftScrollPos > 0;

        if (previousState !== this.correctHeaderWidth) {
          runFastDraw = false;
        }
      }
    }

    if (!this.isWorkingOnClone()) {
      syncScroll = wtOverlays.prepareOverlays();
    }

    if (runFastDraw) {
      if (!this.isWorkingOnClone()) {
        // in case we only scrolled without redraw, update visible rows information in oldRowsCalculator
        wtViewport.createVisibleCalculators();
      }
      if (wtOverlays) {
        wtOverlays.refresh(true);
      }
    } else {
      const { cloneOverlay } = wot;

      if (this.isWorkingOnClone()) {
        this.tableOffset = wot.cloneSource.wtTable.tableOffset;
      } else {
        this.tableOffset = offset(this.TABLE);
      }
      let startRow;

      if (Overlay.isOverlayTypeOf(cloneOverlay, Overlay.CLONE_DEBUG) ||
          Overlay.isOverlayTypeOf(cloneOverlay, Overlay.CLONE_TOP) ||
          Overlay.isOverlayTypeOf(cloneOverlay, Overlay.CLONE_TOP_LEFT_CORNER)) {
        startRow = 0;
      } else if (Overlay.isOverlayTypeOf(this.instance.cloneOverlay, Overlay.CLONE_BOTTOM) ||
          Overlay.isOverlayTypeOf(this.instance.cloneOverlay, Overlay.CLONE_BOTTOM_LEFT_CORNER)) {
        startRow = Math.max(totalRows - wot.getSetting('fixedRowsBottom'), 0);
      } else {
        startRow = wtViewport.rowsRenderCalculator.startRow;
      }
      let startColumn;

      if (Overlay.isOverlayTypeOf(cloneOverlay, Overlay.CLONE_DEBUG) ||
          Overlay.isOverlayTypeOf(cloneOverlay, Overlay.CLONE_LEFT) ||
          Overlay.isOverlayTypeOf(cloneOverlay, Overlay.CLONE_TOP_LEFT_CORNER) ||
          Overlay.isOverlayTypeOf(cloneOverlay, Overlay.CLONE_BOTTOM_LEFT_CORNER)) {
        startColumn = 0;
      } else {
        startColumn = wtViewport.columnsRenderCalculator.startColumn;
      }
      this.rowFilter = new RowFilter(startRow, totalRows, columnHeaders);
      this.columnFilter = new ColumnFilter(startColumn, wot.getSetting('totalColumns'), rowHeaders);

      this.alignOverlaysWithTrimmingContainer();
      this._doDraw(); // creates calculator after draw
    }
    this.refreshSelections(runFastDraw);

    if (!this.isWorkingOnClone()) {
      wtOverlays.topOverlay.resetFixedPosition();

      if (wtOverlays.bottomOverlay.clone) {
        wtOverlays.bottomOverlay.resetFixedPosition();
      }

      wtOverlays.leftOverlay.resetFixedPosition();

      if (wtOverlays.topLeftCornerOverlay) {
        wtOverlays.topLeftCornerOverlay.resetFixedPosition();
      }

      if (wtOverlays.bottomLeftCornerOverlay && wtOverlays.bottomLeftCornerOverlay.clone) {
        wtOverlays.bottomLeftCornerOverlay.resetFixedPosition();
      }
    }
    if (syncScroll) {
      wtOverlays.syncScrollWithMaster();
    }

    wot.drawn = true;

    return this;
  }

  _doDraw() {
    const wtRenderer = new TableRenderer(this);

    wtRenderer.render();
  }

  removeClassFromCells(className) {
    const nodes = this.TABLE.querySelectorAll(`.${className}`);

    for (let i = 0, len = nodes.length; i < len; i++) {
      removeClass(nodes[i], className);
    }
  }

  /**
   * Refresh the table selection by re-rendering Selection instances connected with that instance.
   *
   * @param {Boolean} fastDraw If fast drawing is enabled than additionally className clearing is applied.
   */
  refreshSelections(fastDraw) {
    const { wot } = this;

    if (!wot.selections) {
      return;
    }
    const highlights = Array.from(wot.selections);
    const len = highlights.length;

    if (fastDraw) {
      const classesToRemove = [];

      for (let i = 0; i < len; i++) {
        const {
          highlightHeaderClassName,
          highlightRowClassName,
          highlightColumnClassName,
        } = highlights[i].settings;
        const classNames = highlights[i].classNames;
        const classNamesLength = classNames.length;

        for (let j = 0; j < classNamesLength; j++) {
          if (!classesToRemove.includes(classNames[j])) {
            classesToRemove.push(classNames[j]);
          }
        }

        if (highlightHeaderClassName && !classesToRemove.includes(highlightHeaderClassName)) {
          classesToRemove.push(highlightHeaderClassName);
        }
        if (highlightRowClassName && !classesToRemove.includes(highlightRowClassName)) {
          classesToRemove.push(highlightRowClassName);
        }
        if (highlightColumnClassName && !classesToRemove.includes(highlightColumnClassName)) {
          classesToRemove.push(highlightColumnClassName);
        }
      }

      const additionalClassesToRemove = wot.getSetting('onBeforeRemoveCellClassNames');

      if (Array.isArray(additionalClassesToRemove)) {
        for (let i = 0; i < additionalClassesToRemove.length; i++) {
          classesToRemove.push(additionalClassesToRemove[i]);
        }
      }

      const classesToRemoveLength = classesToRemove.length;

      for (let i = 0; i < classesToRemoveLength; i++) {
        // there was no rerender, so we need to remove classNames by ourselves
        this.removeClassFromCells(classesToRemove[i]);
      }
    }

    for (let i = 0; i < len; i++) {
      highlights[i].draw(wot, fastDraw);
    }
  }

  /**
   * Get cell element at coords.
   *
   * @param {CellCoords} coords
   * @returns {HTMLElement|Number} HTMLElement on success or Number one of the exit codes on error:
   *  -1 row before viewport
   *  -2 row after viewport
   */
  getCell(coords) {
    let row = coords.row;
    let column = coords.col;
    const hookResult = this.wot.getSetting('onModifyGetCellCoords', row, column);

    if (hookResult && Array.isArray(hookResult)) {
      [row, column] = hookResult;
    }

    if (this.isRowBeforeRenderedRows(row)) {
      // row before rendered rows
      return -1;

    } else if (this.isRowAfterRenderedRows(row)) {
      // row after rendered rows
      return -2;
    }

    const TR = this.TBODY.childNodes[this.rowFilter.sourceToRendered(row)];

    if (TR) {
      return TR.childNodes[this.columnFilter.sourceColumnToVisibleRowHeadedColumn(column)];
    }
  }

  /**
   * getColumnHeader
   *
   * @param {Number} col Column index
   * @param {Number} [level=0] Header level (0 = most distant to the table)
   * @returns {Object} HTMLElement on success or undefined on error
   */
  getColumnHeader(col, level = 0) {
    const TR = this.THEAD.childNodes[level];

    if (TR) {
      return TR.childNodes[this.columnFilter.sourceColumnToVisibleRowHeadedColumn(col)];
    }
  }

  /**
   * getRowHeader
   *
   * @param {Number} row Row index
   * @returns {HTMLElement} HTMLElement on success or Number one of the exit codes on error: `null table doesn't have row headers`
   */
  getRowHeader(row) {
    if (this.columnFilter.sourceColumnToVisibleRowHeadedColumn(0) === 0) {
      return null;
    }
    const TR = this.TBODY.childNodes[this.rowFilter.sourceToRendered(row)];

    if (TR) {
      return TR.childNodes[0];
    }
  }

  /**
   * Returns cell coords object for a given TD (or a child element of a TD element).
   *
   * @param {HTMLTableCellElement} TD A cell DOM element (or a child of one).
   * @returns {CellCoords|null} The coordinates of the provided TD element (or the closest TD element) or null, if the provided element is not applicable.
   */
  getCoords(TD) {
    let cellElement = TD;

    if (cellElement.nodeName !== 'TD' && cellElement.nodeName !== 'TH') {
      cellElement = closest(cellElement, ['TD', 'TH']);
    }

    if (cellElement === null) {
      return null;
    }

    const TR = cellElement.parentNode;
    const CONTAINER = TR.parentNode;
    let row = index(TR);
    let col = cellElement.cellIndex;

    if (overlayContainsElement(Overlay.CLONE_TOP_LEFT_CORNER, cellElement) || overlayContainsElement(Overlay.CLONE_TOP, cellElement)) {
      if (CONTAINER.nodeName === 'THEAD') {
        row -= CONTAINER.childNodes.length;
      }

    } else if (CONTAINER === this.THEAD) {
      row = this.rowFilter.visibleColHeadedRowToSourceRow(row);

    } else {
      row = this.rowFilter.renderedToSource(row);
    }

    if (overlayContainsElement(Overlay.CLONE_TOP_LEFT_CORNER, cellElement) || overlayContainsElement(Overlay.CLONE_LEFT, cellElement)) {
      col = this.columnFilter.offsettedTH(col);

    } else {
      col = this.columnFilter.visibleRowHeadedColumnToSourceColumn(col);
    }

    return new CellCoords(row, col);
  }

  getTrForRow(row) {
    return this.TBODY.childNodes[this.rowFilter.sourceToRendered(row)];
  }

  getFirstRenderedRow() {
    return this.wot.wtViewport.rowsRenderCalculator.startRow;
  }

  getFirstVisibleRow() {
    return this.wot.wtViewport.rowsVisibleCalculator.startRow;
  }

  getFirstRenderedColumn() {
    return this.wot.wtViewport.columnsRenderCalculator.startColumn;
  }

  /**
   * @returns {Number} Returns -1 if no row is visible
   */
  getFirstVisibleColumn() {
    return this.wot.wtViewport.columnsVisibleCalculator.startColumn;
  }

  /**
   * @returns {Number} Returns -1 if no row is visible
   */
  getLastRenderedRow() {
    return this.wot.wtViewport.rowsRenderCalculator.endRow;
  }

  getLastVisibleRow() {
    return this.wot.wtViewport.rowsVisibleCalculator.endRow;
  }

  getLastRenderedColumn() {
    return this.wot.wtViewport.columnsRenderCalculator.endColumn;
  }

  /**
   * @returns {Number} Returns -1 if no column is visible
   */
  getLastVisibleColumn() {
    return this.wot.wtViewport.columnsVisibleCalculator.endColumn;
  }

  isRowBeforeRenderedRows(row) {
    return this.rowFilter && (this.rowFilter.sourceToRendered(row) < 0 && row >= 0);
  }

  isRowAfterViewport(row) {
    return this.rowFilter && (this.rowFilter.sourceToRendered(row) > this.getLastVisibleRow());
  }

  isRowAfterRenderedRows(row) {
    return this.rowFilter && (this.rowFilter.sourceToRendered(row) > this.getLastRenderedRow());
  }

  isColumnBeforeViewport(column) {
    return this.columnFilter && (this.columnFilter.sourceToRendered(column) < 0 && column >= 0);
  }

  isColumnAfterViewport(column) {
    return this.columnFilter && (this.columnFilter.sourceToRendered(column) > this.getLastVisibleColumn());
  }

  isLastRowFullyVisible() {
    return this.getLastVisibleRow() === this.getLastRenderedRow();
  }

  isLastColumnFullyVisible() {
    return this.getLastVisibleColumn() === this.getLastRenderedColumn();
  }

  getRenderedColumnsCount() {
    const { wot } = this;
    const totalColumns = wot.getSetting('totalColumns');
    let columnsCount = wot.wtViewport.columnsRenderCalculator.count;

    if (wot.isOverlayName(Overlay.CLONE_DEBUG)) {
      columnsCount = totalColumns;

    } else if (wot.isOverlayName(Overlay.CLONE_LEFT) ||
               wot.isOverlayName(Overlay.CLONE_TOP_LEFT_CORNER) ||
               wot.isOverlayName(Overlay.CLONE_BOTTOM_LEFT_CORNER)) {
      return Math.min(wot.getSetting('fixedColumnsLeft'), totalColumns);

    }

    return columnsCount;
  }

  getRenderedRowsCount() {
    const { wot } = this;
    const totalRows = wot.getSetting('totalRows');
    let rowsCount = wot.wtViewport.rowsRenderCalculator.count;

    if (wot.isOverlayName(Overlay.CLONE_DEBUG)) {
      rowsCount = totalRows;

    } else if (wot.isOverlayName(Overlay.CLONE_TOP) ||
               wot.isOverlayName(Overlay.CLONE_TOP_LEFT_CORNER)) {
      rowsCount = Math.min(wot.getSetting('fixedRowsTop'), totalRows);

    } else if (wot.isOverlayName(Overlay.CLONE_BOTTOM) ||
               wot.isOverlayName(Overlay.CLONE_BOTTOM_LEFT_CORNER)) {
      rowsCount = Math.min(wot.getSetting('fixedRowsBottom'), totalRows);
    }

    return rowsCount;
  }

  getVisibleRowsCount() {
    return this.wot.wtViewport.rowsVisibleCalculator.count;
  }

  allRowsInViewport() {
    return this.wot.getSetting('totalRows') === this.getVisibleRowsCount();
  }

  /**
   * Checks if any of the row's cells content exceeds its initial height, and if so, returns the oversized height
   *
   * @param {Number} sourceRow
   * @returns {Number}
   */
  getRowHeight(sourceRow) {
    let height = this.wot.wtSettings.settings.rowHeight(sourceRow);
    const oversizedHeight = this.wot.wtViewport.oversizedRows[sourceRow];

    if (oversizedHeight !== void 0) {
      height = height === void 0 ? oversizedHeight : Math.max(height, oversizedHeight);
    }

    return height;
  }

  getColumnHeaderHeight(level) {
    let height = this.wot.wtSettings.settings.defaultRowHeight;
    const oversizedHeight = this.wot.wtViewport.oversizedColumnHeaders[level];

    if (oversizedHeight !== void 0) {
      height = height ? Math.max(height, oversizedHeight) : oversizedHeight;
    }

    return height;
  }

  getVisibleColumnsCount() {
    return this.wot.wtViewport.columnsVisibleCalculator.count;
  }

  allColumnsInViewport() {
    return this.wot.getSetting('totalColumns') === this.getVisibleColumnsCount();
  }

  getColumnWidth(sourceColumn) {
    let width = this.wot.wtSettings.settings.columnWidth;

    if (typeof width === 'function') {
      width = width(sourceColumn);

    } else if (typeof width === 'object') {
      width = width[sourceColumn];
    }

    return width || this.wot.wtSettings.settings.defaultColumnWidth;
  }

  getStretchedColumnWidth(sourceColumn) {
    const columnWidth = this.getColumnWidth(sourceColumn);
    let width = (columnWidth === null || columnWidth === void 0) ? this.instance.wtSettings.settings.defaultColumnWidth : columnWidth;
    const calculator = this.wot.wtViewport.columnsRenderCalculator;

    if (calculator) {
      const stretchedWidth = calculator.getStretchedColumnWidth(sourceColumn, width);

      if (stretchedWidth) {
        width = stretchedWidth;
      }
    }

    return width;
  }

  /**
   * Modify row header widths provided by user in class contructor.
   *
   * @private
   */
  _modifyRowHeaderWidth(rowHeaderWidthFactory) {
    let widths = isFunction(rowHeaderWidthFactory) ? rowHeaderWidthFactory() : null;

    if (Array.isArray(widths)) {
      widths = [...widths];
      widths[widths.length - 1] = this._correctRowHeaderWidth(widths[widths.length - 1]);
    } else {
      widths = this._correctRowHeaderWidth(widths);
    }

    return widths;
  }

  /**
   * Correct row header width if necessary.
   *
   * @private
   */
  _correctRowHeaderWidth(width) {
    let rowHeaderWidth = width;

    if (typeof width !== 'number') {
      rowHeaderWidth = this.wot.getSetting('defaultColumnWidth');
    }
    if (this.correctHeaderWidth) {
      rowHeaderWidth += 1;
    }

    return rowHeaderWidth;
  }
}

export default Table;<|MERGE_RESOLUTION|>--- conflicted
+++ resolved
@@ -177,11 +177,6 @@
           this.wtRootElement.style.overflow = 'visible';
         }
       } else {
-<<<<<<< HEAD
-        this.holder.style.width = getStyle(trimmingElement, 'width', rootWindow);
-        this.holder.style.height = getStyle(trimmingElement, 'height', rootWindow);
-        this.holder.style.overflow = '';
-=======
         const trimmingHeight = getStyle(trimmingElement, 'height', rootWindow);
         const holderStyle = this.holder.style;
         const { width, height } = trimmingElement.getBoundingClientRect();
@@ -189,7 +184,6 @@
         holderStyle.width = `${width}px`;
         holderStyle.height = trimmingHeight === 'auto' ? 'auto' : `${height}px`;
         holderStyle.overflow = '';
->>>>>>> 8ffd6d4b
       }
     }
   }
