--- conflicted
+++ resolved
@@ -103,25 +103,7 @@
 WalkontableTable.prototype.draw = function (fastDraw) {
   if (!this.isWorkingOnClone()) {
     this.holderOffset = Handsontable.Dom.offset(this.holder);
-<<<<<<< HEAD
     fastDraw = this.instance.wtViewport.createRenderCalculators(fastDraw);
-=======
-    var oldPreCalculator = this.instance.wtViewport.rowsPreCalculator;
-    this.instance.wtViewport.createPreCalculators();
-  }
-
-  if (fastDraw) {
-    if (!(this.instance.wtViewport.areAllProposedVisibleRowsAlreadyRendered() && this.instance.wtViewport.areAllProposedVisibleColumnsAlreadyRendered() ) ) {
-      fastDraw = false;
-    }
-  }
-
-  if (!this.isWorkingOnClone()) {
-    var oldRowsCalculator = this.instance.wtViewport.rowsCalculator;
-    var oldColumnsCalculator = this.instance.wtViewport.columnsCalculator;
-    this.instance.wtViewport.rowsCalculator = null; //delete temporarily to make sure that renderers always use rowsPreCalculator, not rowsCalculator
-    this.instance.wtViewport.columnsCalculator = null;
->>>>>>> ecf5c0a4
   }
 
   if (!fastDraw) {
@@ -133,15 +115,9 @@
     }
     var startRow;
     if (this.instance.cloneOverlay instanceof WalkontableDebugOverlay
-<<<<<<< HEAD
-        || this.instance.cloneOverlay instanceof WalkontableVerticalScrollbarNative
-        || this.instance.cloneOverlay instanceof WalkontableCornerScrollbarNative) {
-      startRow = 0;
-=======
       || this.instance.cloneOverlay instanceof WalkontableVerticalScrollbarNative
       || this.instance.cloneOverlay instanceof WalkontableCornerScrollbarNative) {
-      renderStartRow = 0;
->>>>>>> ecf5c0a4
+      startRow = 0;
     }
     else {
       startRow = this.instance.wtViewport.rowsRenderCalculator.startRow;
@@ -171,12 +147,7 @@
   }
   else {
     if (!this.isWorkingOnClone()) {
-<<<<<<< HEAD
       this.instance.wtViewport.createVisibleCalculators(); //in case we only scrolled without redraw, update visible rows information in oldRowsCalculator
-=======
-      this.instance.wtViewport.rowsPreCalculator = oldPreCalculator;
-      this.instance.wtViewport.createCalculators(oldRowsCalculator, oldColumnsCalculator); //in case we only scrolled without redraw, update visible rows information in oldRowsCalculator
->>>>>>> ecf5c0a4
     }
     this.instance.wtScrollbars && this.instance.wtScrollbars.refresh(true);
   }
