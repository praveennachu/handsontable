
import * as dom from './../../../dom.js';

let isRenderedColumnHeaders = {};

/**
 * @class WalkontableTableRenderer
 */
class WalkontableTableRenderer {
  /**
   * @param {WalkontableTable} wtTable
   */
  constructor(wtTable) {
    this.wtTable = wtTable;
    this.wot = wtTable.instance;
    // legacy support
    this.instance = wtTable.instance;
    this.rowFilter = wtTable.rowFilter;
    this.columnFilter = wtTable.columnFilter;

    this.TABLE = wtTable.TABLE;
    this.THEAD = wtTable.THEAD;
    this.TBODY = wtTable.TBODY;
    this.COLGROUP = wtTable.COLGROUP;

    this.rowHeaders = [];
    this.rowHeaderCount = 0;
    this.columnHeaders = [];
    this.columnHeaderCount = 0;
    this.fixedRowsTop = 0;
    this.block = false;
  }

  /**
   *
   */
  render() {
    if (!this.wtTable.isWorkingOnClone()) {
      this.wot.getSetting('beforeDraw', true);
    }

    this.rowHeaders = this.wot.getSetting('rowHeaders');
    this.rowHeaderCount = this.rowHeaders.length;
    this.fixedRowsTop = this.wot.getSetting('fixedRowsTop');
    this.columnHeaders = this.wot.getSetting('columnHeaders');
    this.columnHeaderCount = this.columnHeaders.length;

    let columnsToRender = this.wtTable.getRenderedColumnsCount();
    let rowsToRender = this.wtTable.getRenderedRowsCount();
    let totalColumns = this.wot.getSetting('totalColumns');
    let totalRows = this.wot.getSetting('totalRows');
    let workspaceWidth;
    let adjusted = false;

    if (totalColumns > 0) {
      // prepare COL and TH elements for rendering
      this.adjustAvailableNodes();
      adjusted = true;

      // assign row header classnames
      this.renderColGroups();
      this.renderColumnHeaders();

      //Render table rows
      this.renderRows(totalRows, rowsToRender, columnsToRender);

      if (!this.wtTable.isWorkingOnClone()) {
        workspaceWidth = this.wot.wtViewport.getWorkspaceWidth();
        this.wot.wtViewport.containerWidth = null;

      } else {
        this.adjustColumnHeaderHeights();
      }
      this.adjustColumnWidths(columnsToRender);
    }

    if (!adjusted) {
      this.adjustAvailableNodes();
    }
    this.removeRedundantRows(rowsToRender);

    if (!this.wtTable.isWorkingOnClone()) {
      this.markOversizedRows();

      this.wot.wtViewport.createVisibleCalculators();
      this.wot.wtOverlays.applyToDOM();
      this.wot.wtOverlays.refresh(false);

      if (workspaceWidth !== this.wot.wtViewport.getWorkspaceWidth()) {
        //workspace width changed though to shown/hidden vertical scrollbar. Let's reapply stretching
        this.wot.wtViewport.containerWidth = null;

        let firstRendered = this.wtTable.getFirstRenderedColumn();
        let lastRendered = this.wtTable.getLastRenderedColumn();

        for (let i = firstRendered; i < lastRendered; i++) {
          let width = this.wtTable.getStretchedColumnWidth(i);
          let renderedIndex = this.columnFilter.sourceToRendered(i);

          this.COLGROUP.childNodes[renderedIndex + this.rowHeaderCount].style.width = width + 'px';
        }
      }

      this.wot.getSetting('onDraw', true);
    }
  }

  /**
   * @param {Number} renderedRowsCount
   */
  removeRedundantRows(renderedRowsCount) {
    while (this.wtTable.tbodyChildrenLength > renderedRowsCount) {
      this.TBODY.removeChild(this.TBODY.lastChild);
      this.wtTable.tbodyChildrenLength--;
    }
  }

  /**
   * @param {Number} totalRows
   * @param {Number} rowsToRender
   * @param {Number} columnsToRender
   */
  renderRows(totalRows, rowsToRender, columnsToRender) {
    let lastTD, TR;
    let visibleRowIndex = 0;
    let sourceRowIndex = this.rowFilter.renderedToSource(visibleRowIndex);
    let isWorkingOnClone = this.wtTable.isWorkingOnClone();

    while (sourceRowIndex < totalRows && sourceRowIndex >= 0) {
      if (visibleRowIndex > 1000) {
        throw new Error('Security brake: Too much TRs. Please define height for your table, which will enforce scrollbars.');
      }
      if (rowsToRender !== void 0 && visibleRowIndex === rowsToRender) {
        // We have as much rows as needed for this clone
        break;
      }
      TR = this.getOrCreateTrForRow(visibleRowIndex, TR);

      // Render row headers
      this.renderRowHeaders(sourceRowIndex, TR);
      // Add and/or remove TDs to TR to match the desired number
      this.adjustColumns(TR, columnsToRender + this.rowHeaderCount);

      lastTD = this.renderCells(sourceRowIndex, TR, columnsToRender);

      if (!isWorkingOnClone) {
        // Reset the oversized row cache for this row
        this.resetOversizedRow(sourceRowIndex);
      }

      if (TR.firstChild) {
        // if I have 2 fixed columns with one-line content and the 3rd column has a multiline content, this is
        // the way to make sure that the overlay will has same row height
        let height = this.wot.wtTable.getRowHeight(sourceRowIndex);

        if (height) {
          TR.firstChild.style.height = height + 'px';
        } else {
          TR.firstChild.style.height = '';
        }
      }
      visibleRowIndex++;
      sourceRowIndex = this.rowFilter.renderedToSource(visibleRowIndex);
    }
  }

  /**
   * Reset the oversized row cache for the provided index
   *
   * @param {Number} sourceRow Row index
   */
  resetOversizedRow(sourceRow) {
    if (this.wot.wtViewport.oversizedRows && this.wot.wtViewport.oversizedRows[sourceRow]) {
      this.wot.wtViewport.oversizedRows[sourceRow] = void 0;
    }
  }
<<<<<<< HEAD
};

/**
 * Check if any of the rendered rows is higher than expected, and if so, cache them
 */
WalkontableTableRenderer.prototype.markOversizedRows = function() {
  var previousRowHeight,
    rowInnerHeight,
    sourceRowIndex,
    currentTr,
    rowHeader,
    rowCount = this.instance.wtTable.TBODY.childNodes.length,
    expectedTableHeight = rowCount * this.instance.wtSettings.settings.defaultRowHeight,
    actualTableHeight = dom.innerHeight(this.instance.wtTable.TBODY) - 1;
  
  if(expectedTableHeight === actualTableHeight) {
    // If the actual table height equals rowCount * default single row height, no row is oversized -> no need to iterate over them
    return;
  }

  while (rowCount) {
    rowCount--;
    sourceRowIndex = this.instance.wtTable.rowFilter.renderedToSource(rowCount);
    previousRowHeight = this.instance.wtTable.getRowHeight(sourceRowIndex);
    currentTr = this.instance.wtTable.getTrForRow(sourceRowIndex);
    rowHeader = currentTr.querySelector('th');

    if(rowHeader) {
      rowInnerHeight = dom.innerHeight(rowHeader);
    } else {
      rowInnerHeight = dom.innerHeight(currentTr) - 1;
    }

    if ((!previousRowHeight && this.instance.wtSettings.settings.defaultRowHeight < rowInnerHeight ||
        previousRowHeight < rowInnerHeight)) {
      this.instance.wtViewport.oversizedRows[sourceRowIndex] = rowInnerHeight;
=======

  /**
   * Check if any of the rendered rows is higher than expected, and if so, cache them
   */
  markOversizedRows() {
    let rowCount = this.wot.wtTable.TBODY.childNodes.length;
    let previousRowHeight;
    let trInnerHeight;
    let sourceRowIndex;
    let currentTr;

    while (rowCount) {
      rowCount--;
      sourceRowIndex = this.wot.wtTable.rowFilter.renderedToSource(rowCount);
      previousRowHeight = this.wot.wtTable.getRowHeight(sourceRowIndex);
      currentTr = this.wot.wtTable.getTrForRow(sourceRowIndex);

      trInnerHeight = dom.innerHeight(currentTr) - 1;

      if ((!previousRowHeight && this.wot.wtSettings.settings.defaultRowHeight < trInnerHeight ||
        previousRowHeight < trInnerHeight)) {
        this.wot.wtViewport.oversizedRows[sourceRowIndex] = trInnerHeight;
      }
>>>>>>> a1e36ec0
    }
  }

  /**
   *
   */
  adjustColumnHeaderHeights() {
    let columnHeaders = this.wot.getSetting('columnHeaders');
    let childs = this.wot.wtTable.THEAD.childNodes;
    let oversizedCols = this.wot.wtViewport.oversizedColumnHeaders;

    for (let i = 0, len = columnHeaders.length; i < len; i++) {
      if (oversizedCols[i]) {
        if (childs[i].childNodes.length === 0) {
          return;
        }
        childs[i].childNodes[0].style.height = oversizedCols[i] + 'px';
      }
    }
  }

  /**
   * Check if column header for the specified column is higher than expected, and if so, cache it
   *
   * @param {Number} col Index of column
   */
  markIfOversizedColumnHeader(col) {
    let level = this.wot.getSetting('columnHeaders').length;
    let defaultRowHeight = this.wot.wtSettings.settings.defaultRowHeight;
    let sourceColIndex;
    let previousColHeaderHeight;
    let currentHeader;
    let currentHeaderHeight;

    sourceColIndex = this.wot.wtTable.columnFilter.renderedToSource(col);

    while (level) {
      level--;

      previousColHeaderHeight = this.wot.wtTable.getColumnHeaderHeight(level);
      currentHeader = this.wot.wtTable.getColumnHeader(sourceColIndex, level);

      if (!currentHeader) {
        continue;
      }
      //currentHeaderHeight = defaultRowHeight;
      currentHeaderHeight = dom.innerHeight(currentHeader);

      if (!previousColHeaderHeight && defaultRowHeight < currentHeaderHeight || previousColHeaderHeight < currentHeaderHeight) {
        this.wot.wtViewport.oversizedColumnHeaders[level] = currentHeaderHeight;
      }
    }
  }

  /**
   * @param {Number} sourceRowIndex
   * @param {HTMLTableRowElement} TR
   * @param {Number} columnsToRender
   * @returns {HTMLTableCellElement}
   */
  renderCells(sourceRowIndex, TR, columnsToRender) {
    let TD;
    let sourceColIndex;

    for (let visibleColIndex = 0; visibleColIndex < columnsToRender; visibleColIndex++) {
      sourceColIndex = this.columnFilter.renderedToSource(visibleColIndex);

      if (visibleColIndex === 0) {
        TD = TR.childNodes[this.columnFilter.sourceColumnToVisibleRowHeadedColumn(sourceColIndex)];
      } else {
        TD = TD.nextSibling; //http://jsperf.com/nextsibling-vs-indexed-childnodes
      }
      // If the number of headers has been reduced, we need to replace excess TH with TD
      if (TD.nodeName == 'TH') {
        TD = replaceThWithTd(TD, TR);
      }
      if (!dom.hasClass(TD, 'hide')) {
        TD.className = '';
      }
      TD.removeAttribute('style');
      this.wot.wtSettings.settings.cellRenderer(sourceRowIndex, sourceColIndex, TD);
    }

    return TD;
  }

  /**
   * @param {Number} columnsToRender
   */
  adjustColumnWidths(columnsToRender) {
    let scrollbarCompensation = 0;
    let sourceInstance = this.wot.cloneSource ? this.wot.cloneSource : this.wot;
    let mainHolder = sourceInstance.wtTable.holder;

    if (mainHolder.offsetHeight < mainHolder.scrollHeight) {
      scrollbarCompensation = dom.getScrollbarWidth();
    }
    this.wot.wtViewport.columnsRenderCalculator.refreshStretching(this.wot.wtViewport.getViewportWidth() - scrollbarCompensation);

    for (let renderedColIndex = 0; renderedColIndex < columnsToRender; renderedColIndex++) {
      let width = this.wtTable.getStretchedColumnWidth(this.columnFilter.renderedToSource(renderedColIndex));
      this.COLGROUP.childNodes[renderedColIndex + this.rowHeaderCount].style.width = width + 'px';
    }
  }

  /**
   * @param {HTMLTableCellElement} TR
   */
  appendToTbody(TR) {
    this.TBODY.appendChild(TR);
    this.wtTable.tbodyChildrenLength++;
  }

  /**
   * @param {Number} rowIndex
   * @param {HTMLTableRowElement} currentTr
   * @returns {HTMLTableCellElement}
   */
  getOrCreateTrForRow(rowIndex, currentTr) {
    let TR;

    if (rowIndex >= this.wtTable.tbodyChildrenLength) {
      TR = this.createRow();
      this.appendToTbody(TR);

    } else if (rowIndex === 0) {
      TR = this.TBODY.firstChild;

    } else {
      // http://jsperf.com/nextsibling-vs-indexed-childnodes
      TR = currentTr.nextSibling;
    }

    return TR;
  }

  /**
   * @returns {HTMLTableCellElement}
   */
  createRow() {
    let TR = document.createElement('TR');

    for (let visibleColIndex = 0; visibleColIndex < this.rowHeaderCount; visibleColIndex++) {
      TR.appendChild(document.createElement('TH'));
    }

    return TR;
  }

  /**
   * @param {Number} row
   * @param {Number} col
   * @param {HTMLTableCellElement} TH
   */
  renderRowHeader(row, col, TH) {
    TH.className = '';
    TH.removeAttribute('style');
    this.rowHeaders[col](row, TH, col);
  }

  /**
   * @param {Number} row
   * @param {HTMLTableCellElement} TR
   */
  renderRowHeaders(row, TR) {
    for (let TH = TR.firstChild, visibleColIndex = 0; visibleColIndex < this.rowHeaderCount; visibleColIndex++) {
      // If the number of row headers increased we need to create TH or replace an existing TD node with TH
      if (!TH) {
        TH = document.createElement('TH');
        TR.appendChild(TH);

      } else if (TH.nodeName == 'TD') {
        TH = replaceTdWithTh(TH, TR);
      }
      this.renderRowHeader(row, visibleColIndex, TH);
      // http://jsperf.com/nextsibling-vs-indexed-childnodes
      TH = TH.nextSibling;
    }
  }

  /**
   * Adjust the number of COL and TH elements to match the number of columns and headers that need to be rendered
   */
  adjustAvailableNodes() {
    this.adjustColGroups();
    this.adjustThead();
  }

  /**
   * Renders the column headers
   */
  renderColumnHeaders() {
    let overlayName = this.wot.getOverlayName();

    if (!this.columnHeaderCount) {
      return;
    }
    let columnCount = this.wtTable.getRenderedColumnsCount();

    for (let i = 0; i < this.columnHeaderCount; i++) {
      let TR = this.getTrForColumnHeaders(i);

      for (let renderedColumnIndex = (-1) * this.rowHeaderCount; renderedColumnIndex < columnCount; renderedColumnIndex++) {
        let sourceCol = this.columnFilter.renderedToSource(renderedColumnIndex);

        this.renderColumnHeader(i, sourceCol, TR.childNodes[renderedColumnIndex + this.rowHeaderCount]);

        if (!isRenderedColumnHeaders[overlayName] && !this.wtTable.isWorkingOnClone()) {
          this.markIfOversizedColumnHeader(renderedColumnIndex);
        }
      }
    }
    isRenderedColumnHeaders[overlayName] = true;
  }

  /**
   * Adjusts the number of COL elements to match the number of columns that need to be rendered
   */
  adjustColGroups() {
    let columnCount = this.wtTable.getRenderedColumnsCount();

    while (this.wtTable.colgroupChildrenLength < columnCount + this.rowHeaderCount) {
      this.COLGROUP.appendChild(document.createElement('COL'));
      this.wtTable.colgroupChildrenLength++;
    }
    while (this.wtTable.colgroupChildrenLength > columnCount + this.rowHeaderCount) {
      this.COLGROUP.removeChild(this.COLGROUP.lastChild);
      this.wtTable.colgroupChildrenLength--;
    }
  }

  /**
   * Adjusts the number of TH elements in THEAD to match the number of headers and columns that need to be rendered
   */
  adjustThead() {
    let columnCount = this.wtTable.getRenderedColumnsCount();
    let TR = this.THEAD.firstChild;

    if (this.columnHeaders.length) {
      for (let i = 0, len = this.columnHeaders.length; i < len; i++) {
        TR = this.THEAD.childNodes[i];

        if (!TR) {
          TR = document.createElement('TR');
          this.THEAD.appendChild(TR);
        }
        this.theadChildrenLength = TR.childNodes.length;

        while (this.theadChildrenLength < columnCount + this.rowHeaderCount) {
          TR.appendChild(document.createElement('TH'));
          this.theadChildrenLength++;
        }
        while (this.theadChildrenLength > columnCount + this.rowHeaderCount) {
          TR.removeChild(TR.lastChild);
          this.theadChildrenLength--;
        }
      }
      let theadChildrenLength = this.THEAD.childNodes.length;

      if (theadChildrenLength > this.columnHeaders.length) {
        for (let i = this.columnHeaders.length; i < theadChildrenLength; i++) {
          this.THEAD.removeChild(this.THEAD.lastChild);
        }
      }
    } else if (TR) {
      dom.empty(TR);
    }
  }

  /**
   * @param {Number} index
   * @returns {HTMLTableCellElement}
   */
  getTrForColumnHeaders(index) {
    return this.THEAD.childNodes[index];
  }

  /**
   * @param {Number} row
   * @param {Number} col
   * @param {HTMLTableCellElement} TH
   * @returns {*}
   */
  renderColumnHeader(row, col, TH) {
    TH.className = '';
    TH.removeAttribute('style');

    return this.columnHeaders[row](col, TH, row);
  }

  /**
   * Assign the row header classnames to the columns being row headers
   */
  renderColGroups() {
    for (let colIndex = 0; colIndex < this.wtTable.colgroupChildrenLength; colIndex++) {
      if (colIndex < this.rowHeaderCount) {
        dom.addClass(this.COLGROUP.childNodes[colIndex], 'rowHeader');
      } else {
        dom.removeClass(this.COLGROUP.childNodes[colIndex], 'rowHeader');
      }
    }
  }

  /**
   * Add and/or remove the TDs to match the desired number
   *
   * @param {HTMLTableCellElement} TR Table row in question
   * @param {Number} desiredCount The desired number of TDs in the TR
   */
  adjustColumns(TR, desiredCount) {
    let count = TR.childNodes.length;

    while (count < desiredCount) {
      let TD = document.createElement('TD');

      TR.appendChild(TD);
      count++;
    }
    while (count > desiredCount) {
      TR.removeChild(TR.lastChild);
      count--;
    }
  }

  /**
   * @param {Number} columnsToRender
   */
  removeRedundantColumns(columnsToRender) {
    while (this.wtTable.tbodyChildrenLength > columnsToRender) {
      this.TBODY.removeChild(this.TBODY.lastChild);
      this.wtTable.tbodyChildrenLength--;
    }
  }
}

function replaceTdWithTh(TD, TR) {
  let TH = document.createElement('TH');

  TR.insertBefore(TH, TD);
  TR.removeChild(TD);

  return TH;
}

function replaceThWithTd(TH, TR) {
  let TD = document.createElement('TD');

  TR.insertBefore(TD, TH);
  TR.removeChild(TH);

  return TD;
}

export {WalkontableTableRenderer};

window.WalkontableTableRenderer = WalkontableTableRenderer;<|MERGE_RESOLUTION|>--- conflicted
+++ resolved
@@ -174,68 +174,42 @@
       this.wot.wtViewport.oversizedRows[sourceRow] = void 0;
     }
   }
-<<<<<<< HEAD
-};
-
-/**
- * Check if any of the rendered rows is higher than expected, and if so, cache them
- */
-WalkontableTableRenderer.prototype.markOversizedRows = function() {
-  var previousRowHeight,
-    rowInnerHeight,
-    sourceRowIndex,
-    currentTr,
-    rowHeader,
-    rowCount = this.instance.wtTable.TBODY.childNodes.length,
-    expectedTableHeight = rowCount * this.instance.wtSettings.settings.defaultRowHeight,
-    actualTableHeight = dom.innerHeight(this.instance.wtTable.TBODY) - 1;
-  
-  if(expectedTableHeight === actualTableHeight) {
-    // If the actual table height equals rowCount * default single row height, no row is oversized -> no need to iterate over them
-    return;
-  }
-
-  while (rowCount) {
-    rowCount--;
-    sourceRowIndex = this.instance.wtTable.rowFilter.renderedToSource(rowCount);
-    previousRowHeight = this.instance.wtTable.getRowHeight(sourceRowIndex);
-    currentTr = this.instance.wtTable.getTrForRow(sourceRowIndex);
-    rowHeader = currentTr.querySelector('th');
-
-    if(rowHeader) {
-      rowInnerHeight = dom.innerHeight(rowHeader);
-    } else {
-      rowInnerHeight = dom.innerHeight(currentTr) - 1;
-    }
-
-    if ((!previousRowHeight && this.instance.wtSettings.settings.defaultRowHeight < rowInnerHeight ||
-        previousRowHeight < rowInnerHeight)) {
-      this.instance.wtViewport.oversizedRows[sourceRowIndex] = rowInnerHeight;
-=======
 
   /**
    * Check if any of the rendered rows is higher than expected, and if so, cache them
    */
   markOversizedRows() {
-    let rowCount = this.wot.wtTable.TBODY.childNodes.length;
+    let rowCount = this.instance.wtTable.TBODY.childNodes.length;
+    let expectedTableHeight = rowCount * this.instance.wtSettings.settings.defaultRowHeight;
+    let actualTableHeight = dom.innerHeight(this.instance.wtTable.TBODY) - 1;
     let previousRowHeight;
-    let trInnerHeight;
+    let rowInnerHeight;
     let sourceRowIndex;
     let currentTr;
+    let rowHeader;
+
+    if (expectedTableHeight === actualTableHeight) {
+      // If the actual table height equals rowCount * default single row height, no row is oversized -> no need to iterate over them
+      return;
+    }
 
     while (rowCount) {
       rowCount--;
-      sourceRowIndex = this.wot.wtTable.rowFilter.renderedToSource(rowCount);
-      previousRowHeight = this.wot.wtTable.getRowHeight(sourceRowIndex);
-      currentTr = this.wot.wtTable.getTrForRow(sourceRowIndex);
-
-      trInnerHeight = dom.innerHeight(currentTr) - 1;
-
-      if ((!previousRowHeight && this.wot.wtSettings.settings.defaultRowHeight < trInnerHeight ||
-        previousRowHeight < trInnerHeight)) {
-        this.wot.wtViewport.oversizedRows[sourceRowIndex] = trInnerHeight;
-      }
->>>>>>> a1e36ec0
+      sourceRowIndex = this.instance.wtTable.rowFilter.renderedToSource(rowCount);
+      previousRowHeight = this.instance.wtTable.getRowHeight(sourceRowIndex);
+      currentTr = this.instance.wtTable.getTrForRow(sourceRowIndex);
+      rowHeader = currentTr.querySelector('th');
+
+      if (rowHeader) {
+        rowInnerHeight = dom.innerHeight(rowHeader);
+      } else {
+        rowInnerHeight = dom.innerHeight(currentTr) - 1;
+      }
+
+      if ((!previousRowHeight && this.instance.wtSettings.settings.defaultRowHeight < rowInnerHeight ||
+          previousRowHeight < rowInnerHeight)) {
+        this.instance.wtViewport.oversizedRows[sourceRowIndex] = rowInnerHeight;
+      }
     }
   }
 
