--- conflicted
+++ resolved
@@ -17,29 +17,18 @@
     var box = this.instance.wtTable.holder.getBoundingClientRect();
     var top = Math.ceil(box.top);
     var left = Math.ceil(box.left);
-<<<<<<< HEAD
+    var finalLeft
+      , finalTop;
     var bottom = Math.ceil(box.bottom);
 
     if (left < 0 && (left + Handsontable.Dom.outerWidth(this.instance.wtTable.TABLE)) > 0) {
-      elem.style.left = -left + 'px';
-=======
-    var finalLeft
-      , finalTop;
-
-    if (left < 0) {
       finalLeft = -left + 'px';
->>>>>>> edb41e2d
     } else {
       finalLeft = '0';
     }
 
-<<<<<<< HEAD
     if (top < 0 && (bottom - elem.offsetHeight) > 0) {
-      elem.style.top = -top + "px";
-=======
-    if (top < 0) {
       finalTop = -top + "px";
->>>>>>> edb41e2d
     } else {
       finalTop = "0";
     }
