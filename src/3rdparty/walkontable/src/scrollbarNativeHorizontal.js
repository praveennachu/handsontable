--- conflicted
+++ resolved
@@ -71,19 +71,14 @@
   }
 };
 
-<<<<<<< HEAD
 WalkontableHorizontalScrollbarNative.prototype.setScrollPosition = function (pos) {
-  this.scrollHandler.scrollLeft = pos;
-=======
+    this.scrollHandler.scrollLeft = pos;
+};
+
 WalkontableHorizontalScrollbarNative.prototype.onScroll = function () {
-  if (this.instance.cloneFrom) {
-    return;
-  }
+  WalkontableOverlay.prototype.onScroll.apply(this, arguments);
 
   this.instance.getSetting('onScrollHorizontally');
-
-  this.windowScrollPosition = this.getScrollPosition();
->>>>>>> c6a8872d
 };
 
 WalkontableHorizontalScrollbarNative.prototype.getLastCell = function () {
