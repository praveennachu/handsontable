--- conflicted
+++ resolved
@@ -141,12 +141,7 @@
     }
 
     const { row, col } = this.instance.selection.selectedRange.current().highlight;
-<<<<<<< HEAD
-    const prop = this.instance.colToProp(col);
-    const originalValue = this.instance.getSourceDataAtCell(this.instance.toPhysicalRow(row), col);
-    const cellProperties = this.instance.getCellMeta(row, col);
-    const editorClass = this.instance.getCellEditor(cellProperties);
-=======
+
     this.cellProperties = this.instance.getCellMeta(row, col);
 
     if (this.cellProperties.readOnly) {
@@ -160,8 +155,7 @@
 
     if (editorClass && td) {
       const prop = this.instance.colToProp(col);
-      const originalValue = this.instance.getSourceDataAtCell(this.instance.runHooks('modifyRow', row), col);
->>>>>>> 80dbbb49
+      const originalValue = this.instance.getSourceDataAtCell(this.instance.toPhysicalRow(row), col);
 
       this.activeEditor = getEditorInstance(editorClass, this.instance);
       this.activeEditor.prepare(row, col, prop, td, originalValue, this.cellProperties);
