/**
 * Handsontable 0.8.2
 * Handsontable is a simple jQuery plugin for editable tables with basic copy-paste compatibility with Excel and Google Docs
 *
 * Copyright 2012, Marcin Warpechowski
 * Licensed under the MIT license.
 * http://handsontable.com/
 *
<<<<<<< HEAD
 * Date: Mon Jan 14 2013 01:33:17 GMT+0100 (Central European Standard Time)
=======
 * Date: Mon Jan 14 2013 11:03:53 GMT+0100 (Central European Standard Time)
>>>>>>> 18c83656
 */

.handsontable {
  position: relative;
  font-family: Arial, Helvetica, sans-serif;
  line-height: 1.3em;
  font-size: 13px;
}

.handsontable * {
  box-sizing: content-box;
  -webkit-box-sizing: content-box;
  -moz-box-sizing: content-box;
}

.handsontable table {
  border-collapse: separate;
  position: relative;
  -webkit-user-select: none;
  -khtml-user-select: none;
  -moz-user-select: none;
  -o-user-select: none;
  -ms-user-select: none;
  /*user-select: none; /*no browser supports unprefixed version*/
  border-spacing: 0;
  margin: 0;
  border-width: 0;
  table-layout: fixed;
  width: 0;
}

.handsontable col {
  width: 50px;
}

.handsontable col.rowHeader {
  width: 50px;
}

.handsontable th,
.handsontable td {
  border-right: 1px solid #CCC;
  border-bottom: 1px solid #CCC;
  height: 22px;
  line-height: 21px;
  padding: 0 4px 0 4px; /* top, bottom padding different than 0 is handled poorly by FF with HTML5 doctype */
  background-color: #FFF;
  font-size: 12px;
  vertical-align: top;
  overflow: hidden;
}

.handsontable th:last-child {
  /*Foundation framework fix*/
  border-right: 1px solid #CCC;
  border-bottom: 1px solid #CCC;
}

.handsontable tr:first-child th.htNoFrame,
.handsontable th:first-child.htNoFrame,
.handsontable th.htNoFrame {
  border-left-width: 0;
  background-color: white;
  border-color: #FFF;
}

.handsontable th:first-child,
.handsontable td:first-child,
.handsontable .htNoFrame + th,
.handsontable .htNoFrame + td {
  border-left: 1px solid #CCC;
}

.handsontable tr:first-child th,
.handsontable tr:first-child td {
  border-top: 1px solid #CCC;
}

.handsontable thead tr:last-child th {
  border-bottom-width: 0;
}

.handsontable thead tr.lastChild th {
  border-bottom-width: 0;
}

.handsontable th {
  background-color: #EEE;
  color: #222;
  text-align: center;
  font-weight: normal;
  white-space: nowrap;
}

.handsontable th .small {
  font-size: 12px;
}

.handsontable thead th {
  padding: 0;
}

.handsontable th.active {
  background-color: #CCC;
}

.handsontable thead th .relative {
  position: relative;
  padding: 2px 4px;
}

.handsontable .manualColumnResizer {
  position: absolute;
  right: -1px;
  top: 0;
  background-color: transparent;
  width: 5px;
  height: 25px;
  z-index: 999;
}

.handsontable th .manualColumnResizer:hover,
.handsontable .manualColumnResizerLine .manualColumnResizer {
  background-color: #AAB;
}

/* border line */
.handsontable .wtBorder {
  position: absolute;
  font-size: 0;
}

.handsontable td.area {
  background-color: #EEF4FF;
}

/* fill handle */
.handsontable .wtBorder.corner {
  font-size: 0;
  cursor: crosshair;
}

.handsontable .htBorder.htFillBorder {
  background: red;
  width: 1px;
  height: 1px;
}

/* textarea border color */
textarea.handsontableInput {
  border: 2px solid #5292F7;
  outline-width: 0;
  margin: 0;
  padding: 1px 4px 0 2px;
  font-family: Arial, Helvetica, sans-serif; /*repeat from .handsontable (inherit doesn't work with IE<8) */
  line-height: 1.3em;
  font-size: 13px;
  box-shadow: 1px 2px 5px rgba(0, 0, 0, 0.4);
  resize: none;
}

.handsontableInputHolder.htHidden textarea.handsontableInput {
  border-color: #5292F7;
  background: #5292F7;
  color: #5292F7;
}

.handsontableInputHolder {
  position: absolute;
  top: 0;
  left: 0;
  width: 1px;
  height: 1px;
  overflow: hidden;
}

/*
AutocompleteRenderer down arrow
*/
.handsontable .htAutocomplete {
  position: relative;
  padding-right: 20px;
}

.handsontable .htAutocompleteArrow {
  position: absolute;
  top: 0;
  right: 0;
  font-size: 10px;
  color: #EEE;
  cursor: default;
  width: 16px;
  text-align: center;
}

.handsontable td .htAutocompleteArrow:hover {
  color: #777;
}

/* typeahead rules. Needed only if you are using the autocomplete feature */
.typeahead {
  position: absolute;
  font-family: Arial, Helvetica, sans-serif;
  line-height: 1.3em;
  font-size: 13px;
  z-index: 10;
  top: 100%;
  left: 0;
  float: left;
  display: none;
  min-width: 160px;
  padding: 4px 0;
  margin: 0;
  list-style: none;
  background-color: white;
  border-color: #CCC;
  border-color: rgba(0, 0, 0, 0.2);
  border-style: solid;
  border-width: 1px;
  -webkit-box-shadow: 0 5px 10px rgba(0, 0, 0, 0.2);
  -moz-box-shadow: 0 5px 10px rgba(0, 0, 0, 0.2);
  box-shadow: 0 5px 10px rgba(0, 0, 0, 0.2);
  -webkit-background-clip: padding-box;
  -moz-background-clip: padding;
  background-clip: padding-box;
  margin-top: 2px;
  -webkit-border-radius: 4px;
  -moz-border-radius: 4px;
  border-radius: 4px;
}

.typeahead li {
  line-height: 18px;
  display: list-item;
}

.typeahead a {
  display: block;
  padding: 3px 15px;
  clear: both;
  font-weight: normal;
  line-height: 18px;
  color: #333;
  white-space: nowrap;
}

.typeahead li > a:hover, .typeahead .active > a, .typeahead .active > a:hover {
  color: white;
  text-decoration: none;
  background-color: #08C;
}

.typeahead a {
  color: #08C;
  text-decoration: none;
}

/*context menu rules*/
ul.context-menu-list {
  color: black;
}

ul.context-menu-list li {
  margin-bottom: 0; /*Foundation framework fix*/
}

/**
 * dragdealer
 */

.handsontable .dragdealer {
  position: relative;
  width: 9px;
  height: 9px;
  background: #F8F8F8;
  border: 1px solid #DDD;
}

.handsontable .dragdealer .handle {
  position: absolute;
  width: 9px;
  height: 9px;
  background: #C5C5C5;
}

.handsontable .dragdealer .disabled {
  background: #898989;
}<|MERGE_RESOLUTION|>--- conflicted
+++ resolved
@@ -1,301 +1,297 @@
-/**
- * Handsontable 0.8.2
- * Handsontable is a simple jQuery plugin for editable tables with basic copy-paste compatibility with Excel and Google Docs
- *
- * Copyright 2012, Marcin Warpechowski
- * Licensed under the MIT license.
- * http://handsontable.com/
- *
-<<<<<<< HEAD
- * Date: Mon Jan 14 2013 01:33:17 GMT+0100 (Central European Standard Time)
-=======
- * Date: Mon Jan 14 2013 11:03:53 GMT+0100 (Central European Standard Time)
->>>>>>> 18c83656
- */
-
-.handsontable {
-  position: relative;
-  font-family: Arial, Helvetica, sans-serif;
-  line-height: 1.3em;
-  font-size: 13px;
-}
-
-.handsontable * {
-  box-sizing: content-box;
-  -webkit-box-sizing: content-box;
-  -moz-box-sizing: content-box;
-}
-
-.handsontable table {
-  border-collapse: separate;
-  position: relative;
-  -webkit-user-select: none;
-  -khtml-user-select: none;
-  -moz-user-select: none;
-  -o-user-select: none;
-  -ms-user-select: none;
-  /*user-select: none; /*no browser supports unprefixed version*/
-  border-spacing: 0;
-  margin: 0;
-  border-width: 0;
-  table-layout: fixed;
-  width: 0;
-}
-
-.handsontable col {
-  width: 50px;
-}
-
-.handsontable col.rowHeader {
-  width: 50px;
-}
-
-.handsontable th,
-.handsontable td {
-  border-right: 1px solid #CCC;
-  border-bottom: 1px solid #CCC;
-  height: 22px;
-  line-height: 21px;
-  padding: 0 4px 0 4px; /* top, bottom padding different than 0 is handled poorly by FF with HTML5 doctype */
-  background-color: #FFF;
-  font-size: 12px;
-  vertical-align: top;
-  overflow: hidden;
-}
-
-.handsontable th:last-child {
-  /*Foundation framework fix*/
-  border-right: 1px solid #CCC;
-  border-bottom: 1px solid #CCC;
-}
-
-.handsontable tr:first-child th.htNoFrame,
-.handsontable th:first-child.htNoFrame,
-.handsontable th.htNoFrame {
-  border-left-width: 0;
-  background-color: white;
-  border-color: #FFF;
-}
-
-.handsontable th:first-child,
-.handsontable td:first-child,
-.handsontable .htNoFrame + th,
-.handsontable .htNoFrame + td {
-  border-left: 1px solid #CCC;
-}
-
-.handsontable tr:first-child th,
-.handsontable tr:first-child td {
-  border-top: 1px solid #CCC;
-}
-
-.handsontable thead tr:last-child th {
-  border-bottom-width: 0;
-}
-
-.handsontable thead tr.lastChild th {
-  border-bottom-width: 0;
-}
-
-.handsontable th {
-  background-color: #EEE;
-  color: #222;
-  text-align: center;
-  font-weight: normal;
-  white-space: nowrap;
-}
-
-.handsontable th .small {
-  font-size: 12px;
-}
-
-.handsontable thead th {
-  padding: 0;
-}
-
-.handsontable th.active {
-  background-color: #CCC;
-}
-
-.handsontable thead th .relative {
-  position: relative;
-  padding: 2px 4px;
-}
-
-.handsontable .manualColumnResizer {
-  position: absolute;
-  right: -1px;
-  top: 0;
-  background-color: transparent;
-  width: 5px;
-  height: 25px;
-  z-index: 999;
-}
-
-.handsontable th .manualColumnResizer:hover,
-.handsontable .manualColumnResizerLine .manualColumnResizer {
-  background-color: #AAB;
-}
-
-/* border line */
-.handsontable .wtBorder {
-  position: absolute;
-  font-size: 0;
-}
-
-.handsontable td.area {
-  background-color: #EEF4FF;
-}
-
-/* fill handle */
-.handsontable .wtBorder.corner {
-  font-size: 0;
-  cursor: crosshair;
-}
-
-.handsontable .htBorder.htFillBorder {
-  background: red;
-  width: 1px;
-  height: 1px;
-}
-
-/* textarea border color */
-textarea.handsontableInput {
-  border: 2px solid #5292F7;
-  outline-width: 0;
-  margin: 0;
-  padding: 1px 4px 0 2px;
-  font-family: Arial, Helvetica, sans-serif; /*repeat from .handsontable (inherit doesn't work with IE<8) */
-  line-height: 1.3em;
-  font-size: 13px;
-  box-shadow: 1px 2px 5px rgba(0, 0, 0, 0.4);
-  resize: none;
-}
-
-.handsontableInputHolder.htHidden textarea.handsontableInput {
-  border-color: #5292F7;
-  background: #5292F7;
-  color: #5292F7;
-}
-
-.handsontableInputHolder {
-  position: absolute;
-  top: 0;
-  left: 0;
-  width: 1px;
-  height: 1px;
-  overflow: hidden;
-}
-
-/*
-AutocompleteRenderer down arrow
-*/
-.handsontable .htAutocomplete {
-  position: relative;
-  padding-right: 20px;
-}
-
-.handsontable .htAutocompleteArrow {
-  position: absolute;
-  top: 0;
-  right: 0;
-  font-size: 10px;
-  color: #EEE;
-  cursor: default;
-  width: 16px;
-  text-align: center;
-}
-
-.handsontable td .htAutocompleteArrow:hover {
-  color: #777;
-}
-
-/* typeahead rules. Needed only if you are using the autocomplete feature */
-.typeahead {
-  position: absolute;
-  font-family: Arial, Helvetica, sans-serif;
-  line-height: 1.3em;
-  font-size: 13px;
-  z-index: 10;
-  top: 100%;
-  left: 0;
-  float: left;
-  display: none;
-  min-width: 160px;
-  padding: 4px 0;
-  margin: 0;
-  list-style: none;
-  background-color: white;
-  border-color: #CCC;
-  border-color: rgba(0, 0, 0, 0.2);
-  border-style: solid;
-  border-width: 1px;
-  -webkit-box-shadow: 0 5px 10px rgba(0, 0, 0, 0.2);
-  -moz-box-shadow: 0 5px 10px rgba(0, 0, 0, 0.2);
-  box-shadow: 0 5px 10px rgba(0, 0, 0, 0.2);
-  -webkit-background-clip: padding-box;
-  -moz-background-clip: padding;
-  background-clip: padding-box;
-  margin-top: 2px;
-  -webkit-border-radius: 4px;
-  -moz-border-radius: 4px;
-  border-radius: 4px;
-}
-
-.typeahead li {
-  line-height: 18px;
-  display: list-item;
-}
-
-.typeahead a {
-  display: block;
-  padding: 3px 15px;
-  clear: both;
-  font-weight: normal;
-  line-height: 18px;
-  color: #333;
-  white-space: nowrap;
-}
-
-.typeahead li > a:hover, .typeahead .active > a, .typeahead .active > a:hover {
-  color: white;
-  text-decoration: none;
-  background-color: #08C;
-}
-
-.typeahead a {
-  color: #08C;
-  text-decoration: none;
-}
-
-/*context menu rules*/
-ul.context-menu-list {
-  color: black;
-}
-
-ul.context-menu-list li {
-  margin-bottom: 0; /*Foundation framework fix*/
-}
-
-/**
- * dragdealer
- */
-
-.handsontable .dragdealer {
-  position: relative;
-  width: 9px;
-  height: 9px;
-  background: #F8F8F8;
-  border: 1px solid #DDD;
-}
-
-.handsontable .dragdealer .handle {
-  position: absolute;
-  width: 9px;
-  height: 9px;
-  background: #C5C5C5;
-}
-
-.handsontable .dragdealer .disabled {
-  background: #898989;
+/**
+ * Handsontable 0.8.2
+ * Handsontable is a simple jQuery plugin for editable tables with basic copy-paste compatibility with Excel and Google Docs
+ *
+ * Copyright 2012, Marcin Warpechowski
+ * Licensed under the MIT license.
+ * http://handsontable.com/
+ *
+ * Date: Mon Jan 14 2013 11:03:53 GMT+0100 (Central European Standard Time)
+ */
+
+.handsontable {
+  position: relative;
+  font-family: Arial, Helvetica, sans-serif;
+  line-height: 1.3em;
+  font-size: 13px;
+}
+
+.handsontable * {
+  box-sizing: content-box;
+  -webkit-box-sizing: content-box;
+  -moz-box-sizing: content-box;
+}
+
+.handsontable table {
+  border-collapse: separate;
+  position: relative;
+  -webkit-user-select: none;
+  -khtml-user-select: none;
+  -moz-user-select: none;
+  -o-user-select: none;
+  -ms-user-select: none;
+  /*user-select: none; /*no browser supports unprefixed version*/
+  border-spacing: 0;
+  margin: 0;
+  border-width: 0;
+  table-layout: fixed;
+  width: 0;
+}
+
+.handsontable col {
+  width: 50px;
+}
+
+.handsontable col.rowHeader {
+  width: 50px;
+}
+
+.handsontable th,
+.handsontable td {
+  border-right: 1px solid #CCC;
+  border-bottom: 1px solid #CCC;
+  height: 22px;
+  line-height: 21px;
+  padding: 0 4px 0 4px; /* top, bottom padding different than 0 is handled poorly by FF with HTML5 doctype */
+  background-color: #FFF;
+  font-size: 12px;
+  vertical-align: top;
+  overflow: hidden;
+}
+
+.handsontable th:last-child {
+  /*Foundation framework fix*/
+  border-right: 1px solid #CCC;
+  border-bottom: 1px solid #CCC;
+}
+
+.handsontable tr:first-child th.htNoFrame,
+.handsontable th:first-child.htNoFrame,
+.handsontable th.htNoFrame {
+  border-left-width: 0;
+  background-color: white;
+  border-color: #FFF;
+}
+
+.handsontable th:first-child,
+.handsontable td:first-child,
+.handsontable .htNoFrame + th,
+.handsontable .htNoFrame + td {
+  border-left: 1px solid #CCC;
+}
+
+.handsontable tr:first-child th,
+.handsontable tr:first-child td {
+  border-top: 1px solid #CCC;
+}
+
+.handsontable thead tr:last-child th {
+  border-bottom-width: 0;
+}
+
+.handsontable thead tr.lastChild th {
+  border-bottom-width: 0;
+}
+
+.handsontable th {
+  background-color: #EEE;
+  color: #222;
+  text-align: center;
+  font-weight: normal;
+  white-space: nowrap;
+}
+
+.handsontable th .small {
+  font-size: 12px;
+}
+
+.handsontable thead th {
+  padding: 0;
+}
+
+.handsontable th.active {
+  background-color: #CCC;
+}
+
+.handsontable thead th .relative {
+  position: relative;
+  padding: 2px 4px;
+}
+
+.handsontable .manualColumnResizer {
+  position: absolute;
+  right: -1px;
+  top: 0;
+  background-color: transparent;
+  width: 5px;
+  height: 25px;
+  z-index: 999;
+}
+
+.handsontable th .manualColumnResizer:hover,
+.handsontable .manualColumnResizerLine .manualColumnResizer {
+  background-color: #AAB;
+}
+
+/* border line */
+.handsontable .wtBorder {
+  position: absolute;
+  font-size: 0;
+}
+
+.handsontable td.area {
+  background-color: #EEF4FF;
+}
+
+/* fill handle */
+.handsontable .wtBorder.corner {
+  font-size: 0;
+  cursor: crosshair;
+}
+
+.handsontable .htBorder.htFillBorder {
+  background: red;
+  width: 1px;
+  height: 1px;
+}
+
+/* textarea border color */
+textarea.handsontableInput {
+  border: 2px solid #5292F7;
+  outline-width: 0;
+  margin: 0;
+  padding: 1px 4px 0 2px;
+  font-family: Arial, Helvetica, sans-serif; /*repeat from .handsontable (inherit doesn't work with IE<8) */
+  line-height: 1.3em;
+  font-size: 13px;
+  box-shadow: 1px 2px 5px rgba(0, 0, 0, 0.4);
+  resize: none;
+}
+
+.handsontableInputHolder.htHidden textarea.handsontableInput {
+  border-color: #5292F7;
+  background: #5292F7;
+  color: #5292F7;
+}
+
+.handsontableInputHolder {
+  position: absolute;
+  top: 0;
+  left: 0;
+  width: 1px;
+  height: 1px;
+  overflow: hidden;
+}
+
+/*
+AutocompleteRenderer down arrow
+*/
+.handsontable .htAutocomplete {
+  position: relative;
+  padding-right: 20px;
+}
+
+.handsontable .htAutocompleteArrow {
+  position: absolute;
+  top: 0;
+  right: 0;
+  font-size: 10px;
+  color: #EEE;
+  cursor: default;
+  width: 16px;
+  text-align: center;
+}
+
+.handsontable td .htAutocompleteArrow:hover {
+  color: #777;
+}
+
+/* typeahead rules. Needed only if you are using the autocomplete feature */
+.typeahead {
+  position: absolute;
+  font-family: Arial, Helvetica, sans-serif;
+  line-height: 1.3em;
+  font-size: 13px;
+  z-index: 10;
+  top: 100%;
+  left: 0;
+  float: left;
+  display: none;
+  min-width: 160px;
+  padding: 4px 0;
+  margin: 0;
+  list-style: none;
+  background-color: white;
+  border-color: #CCC;
+  border-color: rgba(0, 0, 0, 0.2);
+  border-style: solid;
+  border-width: 1px;
+  -webkit-box-shadow: 0 5px 10px rgba(0, 0, 0, 0.2);
+  -moz-box-shadow: 0 5px 10px rgba(0, 0, 0, 0.2);
+  box-shadow: 0 5px 10px rgba(0, 0, 0, 0.2);
+  -webkit-background-clip: padding-box;
+  -moz-background-clip: padding;
+  background-clip: padding-box;
+  margin-top: 2px;
+  -webkit-border-radius: 4px;
+  -moz-border-radius: 4px;
+  border-radius: 4px;
+}
+
+.typeahead li {
+  line-height: 18px;
+  display: list-item;
+}
+
+.typeahead a {
+  display: block;
+  padding: 3px 15px;
+  clear: both;
+  font-weight: normal;
+  line-height: 18px;
+  color: #333;
+  white-space: nowrap;
+}
+
+.typeahead li > a:hover, .typeahead .active > a, .typeahead .active > a:hover {
+  color: white;
+  text-decoration: none;
+  background-color: #08C;
+}
+
+.typeahead a {
+  color: #08C;
+  text-decoration: none;
+}
+
+/*context menu rules*/
+ul.context-menu-list {
+  color: black;
+}
+
+ul.context-menu-list li {
+  margin-bottom: 0; /*Foundation framework fix*/
+}
+
+/**
+ * dragdealer
+ */
+
+.handsontable .dragdealer {
+  position: relative;
+  width: 9px;
+  height: 9px;
+  background: #F8F8F8;
+  border: 1px solid #DDD;
+}
+
+.handsontable .dragdealer .handle {
+  position: absolute;
+  width: 9px;
+  height: 9px;
+  background: #C5C5C5;
+}
+
+.handsontable .dragdealer .disabled {
+  background: #898989;
 }