<!doctype html>
<html>
<head>
  <meta charset='utf-8'>
  <title>Cell renderers - Handsontable</title>

  <!--
  Loading Handsontable dependencies.
  Please note that some dependencies are optional:
   - bootstrap-typeahead.js  - is required only if you need the autocomplete feature
   - jquery.contextMenu.js   - is required only if you need the context menu feature
   - jquery.contextMenu.css  - is required only if you need the context menu feature
   - jquery-ui.custom.min.js - is required only if you need the context menu feature
   - jquery.ui.position.js   - is required only if you need the date editor
   - jquery-ui.custom.css    - is required only if you need the date editor
  -->
  <script src="../lib/jquery.min.js"></script>
  <script src="../jquery.handsontable.js"></script>
  <script src="../lib/bootstrap-typeahead.js"></script>
  <script src="../lib/jQuery-contextMenu/jquery.contextMenu.js"></script>
  <script src="../lib/jQuery-contextMenu/jquery.ui.position.js"></script>
  <link rel="stylesheet" media="screen" href="../lib/jQuery-contextMenu/jquery.contextMenu.css">
  <script src="../lib/jquery-ui/js/jquery-ui.custom.min.js"></script>
  <link rel="stylesheet" media="screen" href="../lib/jquery-ui/css/ui-bootstrap/jquery-ui.custom.css">
  <link rel="stylesheet" media="screen" href="../jquery.handsontable.css">

  <!--
  Loading demo dependencies. They are used here only to enhance the examples on this page
  -->
  <link rel="stylesheet" media="screen" href="css/samples.css">
  <script src="js/samples.js"></script>
  <script src="js/highlight/highlight.pack.js"></script>
  <link rel="stylesheet" media="screen" href="js/highlight/styles/github.css">

  <!--
  Facebook open graph. Don't copy this to your project :)
  -->
  <meta property="og:title" content="Cell renderers">
  <meta property="og:description"
        content="This example shows the default renderers available in Handsontable.">
  <meta property="og:url" content="http://handsontable.com/demo/renderers.html">
  <meta property="og:image" content="http://handsontable.com/demo/image/og-image.png">
  <meta property="og:image:type" content="image/png">
  <meta property="og:image:width" content="409">
  <meta property="og:image:height" content="164">
  <link rel="canonical" href="http://handsontable.com/demo/renderers.html">

  <!--
  Google Analytics for GitHub Page. Don't copy this to your project :)
  -->
  <script src="js/ga.js"></script>
</head>

<body>
<a href="http://github.com/warpech/jquery-handsontable">
  <img style="position: absolute; top: 0; right: 0; border: 0;"
       src="http://s3.amazonaws.com/github/ribbons/forkme_right_darkblue_121621.png" alt="Fork me on GitHub"/>
</a>

<div id="container">

  <div class="rowLayout">
    <div class="descLayout">
      <div class="pad">
        <h1><a href="../index.html">Handsontable</a></h1>

        <div class="tagline">a minimalistic Excel-like <span class="nobreak">data grid</span> editor
          for HTML, JavaScript &amp; jQuery
        </div>

        <h2>Cell renderers</h2>
      </div>
    </div>
  </div>

  <div class="rowLayout">
    <div class="descLayout">
      <div class="pad bottomSpace650">
        <p>This example shows the default renderers available in Handsontable.</p>

        <div id="example1"></div>

        <p>
          <button name="dump" data-dump="#example1">Dump to console</button>
        </p>
      </div>
    </div>

    <div class="codeLayout">
      <div class="pad">
        <script>
          var data = [
            {id: 1, name: "Ted", isActive: true, color: "orange", date: "2008-01-01"},
            {id: 2, name: "John", isActive: false, color: "black", date: null},
            {id: 3, name: "Al", isActive: true, color: "red", date: null},
            {id: 4, name: "Ben", isActive: false, color: "blue", date: null}
          ];

          var yellowRenderer = function (instance, td, row, col, prop, value, cellProperties) {
            Handsontable.TextCell.renderer.apply(this, arguments);
            $(td).css({
              background: 'yellow'
            });
          };

          var greenRenderer = function (instance, td, row, col, prop, value, cellProperties) {
            Handsontable.TextCell.renderer.apply(this, arguments);
            $(td).css({
              background: 'green'
            });
          };

          var $container = $("#example1");
          $container.handsontable({
            data: data,
            startRows: 5,
            colHeaders: true,
            minSpareRows: 1,
            columns: [
              {data: "id"},
              {data: "name", type: {renderer: yellowRenderer}},
              {data: "isActive", type: Handsontable.CheckboxCell},
<<<<<<< HEAD
              {data: "date", type: Handsontable.DateCell},
              {data: "color"}
=======
              {data: "color",
                type: Handsontable.AutocompleteCell,
                source: ["yellow", "red", "orange", "green", "blue", "gray", "black", "white"]
              }
>>>>>>> ee3aa72a
            ],
            cells: function (row, col, prop) {
              if (row === 0 && col === 0) {
                return {type: {renderer: greenRenderer}};
              }
<<<<<<< HEAD
            },
            autoComplete: [
              {
                match: function (row, col, data) {
                  return (col == 4); //returns true if column index is 3
                },
                source: function () {
                  return ["yellow", "red", "orange", "green", "blue", "gray", "black", "white"]
                }
              }
            ]
=======
            }
>>>>>>> ee3aa72a
          });
        </script>
      </div>
    </div>
  </div>

  <div class="rowLayout">
    <div class="descLayout">
      <div class="pad"><p>For more examples, head back to the <a href="../index.html">main page</a>.</p>

        <p class="small">Handsontable &copy; 2012 Marcin Warpechowski and contributors.<br> Code and documentation
          licensed under the The MIT License.</p>
      </div>
    </div>
  </div>
</div>
</body>
</html><|MERGE_RESOLUTION|>--- conflicted
+++ resolved
@@ -120,35 +120,17 @@
               {data: "id"},
               {data: "name", type: {renderer: yellowRenderer}},
               {data: "isActive", type: Handsontable.CheckboxCell},
-<<<<<<< HEAD
               {data: "date", type: Handsontable.DateCell},
-              {data: "color"}
-=======
               {data: "color",
                 type: Handsontable.AutocompleteCell,
                 source: ["yellow", "red", "orange", "green", "blue", "gray", "black", "white"]
               }
->>>>>>> ee3aa72a
             ],
             cells: function (row, col, prop) {
               if (row === 0 && col === 0) {
                 return {type: {renderer: greenRenderer}};
               }
-<<<<<<< HEAD
-            },
-            autoComplete: [
-              {
-                match: function (row, col, data) {
-                  return (col == 4); //returns true if column index is 3
-                },
-                source: function () {
-                  return ["yellow", "red", "orange", "green", "blue", "gray", "black", "white"]
-                }
-              }
-            ]
-=======
             }
->>>>>>> ee3aa72a
           });
         </script>
       </div>
