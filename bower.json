--- conflicted
+++ resolved
@@ -1,10 +1,6 @@
 {
   "name": "handsontable",
-<<<<<<< HEAD
-  "version": "0.10.4",
-=======
   "version": "0.10.5",
->>>>>>> 647f5288
   "main": ["./dist/jquery.handsontable.full.js", "./dist/jquery.handsontable.full.css"],
   "ignore": [
     "**/.*",
