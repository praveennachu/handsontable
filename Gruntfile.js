--- conflicted
+++ resolved
@@ -109,11 +109,8 @@
         'src/plugins/customBorders/customBorders.js',
         'src/plugins/manualRowMove.js',
         'src/plugins/autofill.js',
-<<<<<<< HEAD
+        'src/plugins/grouping/grouping.js',
         'src/plugins/contextMenuCopyPaste/contextMenuCopyPaste.js'
-=======
-        'src/plugins/grouping/grouping.js'
->>>>>>> 1c3f26a9
       ],
       walkontable: [
         'src/3rdparty/walkontable/src/*.js',
