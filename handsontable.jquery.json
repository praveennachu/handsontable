{
  "name": "handsontable",
  "title": "Handsontable",
<<<<<<< HEAD
  "version": "0.12.1",
=======
  "version": "0.12.2",
>>>>>>> eaa76185
  "author": {
    "name": "Marcin Warpechowski",
    "email": "hello@handsontable.com",
    "url": "http://www.nextgen.pl/"
  },
  "licenses": [
    {
      "type": "MIT",
      "url": "https://raw.github.com/handsontable/handsontable/master/LICENSE"
    }
  ],
  "description": "Spreadsheet-like data grid editor that provides copy/paste functionality compatible with Excel/Google Docs",
  "homepage": "http://handsontable.com/",
  "docs": "https://github.com/handsontable/handsontable",
  "demo": "http://handsontable.com/",
  "download": "https://github.com/handsontable/handsontable/archive/master.zip",
  "keywords": [
    "grid",
    "datagrid",
    "table",
    "ui",
    "input",
    "ajax",
    "handsontable",
    "spreadsheet"
  ],
  "bugs": "https://github.com/handsontable/handsontable/issues",
  "dependencies": {
    "jquery": ">=1.7",
    "bootstrap-typeahead.js": "2.1.1",
    "contextMenu": ">=1.5.25"
  }
}<|MERGE_RESOLUTION|>--- conflicted
+++ resolved
@@ -1,11 +1,7 @@
 {
   "name": "handsontable",
   "title": "Handsontable",
-<<<<<<< HEAD
-  "version": "0.12.1",
-=======
   "version": "0.12.2",
->>>>>>> eaa76185
   "author": {
     "name": "Marcin Warpechowski",
     "email": "hello@handsontable.com",
