--- conflicted
+++ resolved
@@ -1,3308 +1,3298 @@
-/**
- * Handsontable is a simple jQuery plugin for editable tables with basic copy-paste compatibility with Excel and Google Docs
- *
- * Copyright 2012, Marcin Warpechowski
- * Licensed under the MIT license.
- * http://warpech.github.com/jquery-handsontable/
- */
-/*jslint white: true, browser: true, plusplus: true, indent: 4, maxerr: 50 */
-
-"use strict";
-var Handsontable = { //class namespace
-  extension: {}, //extenstion namespace
-  helper: {} //helper namespace
-};
-
-(function ($, window, Handsontable) {
-  Handsontable.Core = function (container, settings) {
-    this.container = container;
-
-    var priv, datamap, grid, selection, editproxy, highlight, autofill, interaction, self = this;
-
-    priv = {
-      settings: {},
-      isMouseOverTable: false,
-      isMouseDown: false,
-      isCellEdited: false,
-      selStart: null,
-      selEnd: null,
-      editProxy: false,
-      isPopulated: null,
-      scrollable: null,
-      hasLegend: null,
-      lastAutoComplete: null,
-      undoRedo: null,
-      extensions: {}
-    };
-
-    var lastChange = '';
-
-    function isAutoComplete() {
-      var typeahead = priv.editProxy.data("typeahead");
-      if (typeahead && typeahead.$menu.is(":visible")) {
-        return typeahead;
-      }
-      else {
-        return false;
-      }
-    }
-
-    /**
-     * Measure the width and height of browser scrollbar
-     * @return {Object}
-     */
-    function measureScrollbar() {
-      var div = $('<div style="width:150px;height:150px;overflow:hidden;position:absolute;top:200px;left:200px"><div style="width:100%;height:100%;position:absolute">x</div>');
-      $('body').append(div);
-      var subDiv = $(div[0].firstChild);
-      var w1 = subDiv.innerWidth();
-      var h1 = subDiv.innerHeight();
-      div[0].style.overflow = 'scroll';
-      w1 -= subDiv.innerWidth();
-      h1 -= subDiv.innerHeight();
-      div.remove();
-      return {width: w1, height: h1};
-    }
-
-    /**
-     * Copied from bootstrap-typeahead.js for reference
-     */
-    function defaultAutoCompleteHighlighter(item) {
-      var query = this.query.replace(/[\-\[\]{}()*+?.,\\\^$|#\s]/g, '\\$&');
-      return item.replace(new RegExp('(' + query + ')', 'ig'), function ($1, match) {
-        return '<strong>' + match + '</strong>';
-      })
-    }
-
-    var hasMinWidthProblem = ($.browser.msie && (parseInt($.browser.version, 10) <= 7));
-    /**
-     * Used to get over IE7 not respecting CSS min-width (and also not showing border around empty cells)
-     * @param {Element} td
-     */
-    this.minWidthFix = function (td) {
-      if (hasMinWidthProblem) {
-        if (td.className) {
-          td.innerHTML = '<div class="minWidthFix ' + td.className + '">' + td.innerHTML + '</div>';
-        }
-        else {
-          td.innerHTML = '<div class="minWidthFix">' + td.innerHTML + '</div>';
-        }
-      }
-    };
-
-    var hasPositionProblem = ($.browser.msie && (parseInt($.browser.version, 10) <= 7));
-    /**
-     * Used to get over IE7 returning negative position in demo/buttons.html
-     * @param {Object} position
-     */
-    this.positionFix = function (position) {
-      if (hasPositionProblem) {
-        if (position.top < 0) {
-          position.top = 0;
-        }
-        if (position.left < 0) {
-          position.left = 0;
-        }
-      }
-    };
-
-    /**
-     * This will parse a delimited string into an array of arrays. The default delimiter is the comma, but this can be overriden in the second argument.
-     * @see http://www.bennadel.com/blog/1504-Ask-Ben-Parsing-CSV-Strings-With-Javascript-Exec-Regular-Expression-Command.htm
-     * @param strData
-     * @param strDelimiter
-     */
-    var strDelimiter = '\t';
-    var objPattern = new RegExp("(\\" + strDelimiter + "|\\r?\\n|\\r|^)(?:\"([^\"]*(?:\"\"[^\"]*)*)\"|([^\"\\" + strDelimiter + "\\r\\n]*))", "gi");
-    var dblQuotePattern = /""/g;
-
-    function CSVToArray(strData) {
-      var rows;
-      if (strData.indexOf('"') === -1) { //if there is no " symbol, we don't have to use regexp to parse the input
-        var r, rlen;
-        rows = strData.split("\n");
-        if (rows.length > 1 && rows[rows.length - 1] === '') {
-          rows.pop();
-        }
-        for (r = 0, rlen = rows.length; r < rlen; r++) {
-          rows[r] = rows[r].split("\t");
-        }
-      }
-      else {
-        rows = [
-          []
-        ];
-        var arrMatches, strMatchedValue;
-        while (arrMatches = objPattern.exec(strData)) {
-          var strMatchedDelimiter = arrMatches[ 1 ];
-          if (strMatchedDelimiter.length && (strMatchedDelimiter != strDelimiter)) {
-            rows.push([]);
-          }
-          if (arrMatches[2]) {
-            strMatchedValue = arrMatches[2].replace(dblQuotePattern, '"');
-          }
-          else {
-            strMatchedValue = arrMatches[3];
-
-          }
-          rows[rows.length - 1].push(strMatchedValue);
-        }
-      }
-      return rows;
-    }
-
-    datamap = {
-      data: [],
-
-      /**
-       * Creates row at the bottom of the data array
-       * @param {Object} [coords] Optional. Coords of the cell before which the new row will be inserted
-       */
-      createRow: function (coords) {
-        var row = [];
-        for (var c = 0; c < self.colCount; c++) {
-          row.push('');
-        }
-        if (!coords || coords.row >= self.rowCount) {
-          datamap.data.push(row);
-        }
-        else {
-          datamap.data.splice(coords.row, 0, row);
-        }
-      },
-
-      /**
-       * Creates col at the right of the data array
-       * @param {Object} [coords] Optional. Coords of the cell before which the new column will be inserted
-       */
-      createCol: function (coords) {
-        var r = 0;
-        if (!coords || coords.col >= self.colCount) {
-          for (; r < self.rowCount; r++) {
-            datamap.data[r].push('');
-          }
-        }
-        else {
-          for (; r < self.rowCount; r++) {
-            datamap.data[r].splice(coords.col, 0, '');
-          }
-        }
-      },
-
-      /**
-       * Removes row at the bottom of the data array
-       * @param {Object} [coords] Optional. Coords of the cell which row will be removed
-       * @param {Object} [toCoords] Required if coords is defined. Coords of the cell until which all rows will be removed
-       */
-      removeRow: function (coords, toCoords) {
-        if (!coords || coords.row === self.rowCount - 1) {
-          datamap.data.pop();
-        }
-        else {
-          datamap.data.splice(coords.row, toCoords.row - coords.row + 1);
-        }
-      },
-
-      /**
-       * Removes col at the right of the data array
-       * @param {Object} [coords] Optional. Coords of the cell which col will be removed
-       * @param {Object} [toCoords] Required if coords is defined. Coords of the cell until which all cols will be removed
-       */
-      removeCol: function (coords, toCoords) {
-        var r = 0;
-        if (!coords || coords.col === self.colCount - 1) {
-          for (; r < self.rowCount; r++) {
-            datamap.data[r].pop();
-          }
-        }
-        else {
-          var howMany = toCoords.col - coords.col + 1;
-          for (; r < self.rowCount; r++) {
-            datamap.data[r].splice(coords.col, howMany);
-          }
-        }
-      },
-
-      /**
-       * Returns single value from the data array
-       * @param {Number} row
-       * @param {Number} col
-       */
-      get: function (row, col) {
-        return datamap.data[row] ? datamap.data[row][col] : null;
-      },
-
-      /**
-       * Saves single value to the data array
-       * @param {Number} row
-       * @param {Number} col
-       * @param {String} value
-       */
-      set: function (row, col, value) {
-        datamap.data[row][col] = value;
-      },
-
-      /**
-       * Clears the data array
-       */
-      clear: function () {
-        for (var r = 0; r < self.rowCount; r++) {
-          for (var c = 0; c < self.colCount; c++) {
-            datamap.data[r][c] = '';
-          }
-        }
-      },
-
-      /**
-       * Returns the data array
-       * @return {Array}
-       */
-      getAll: function () {
-        return datamap.data;
-      },
-
-      /**
-       * Returns data range as array
-       * @param {Object} start Start selection position
-       * @param {Object} end End selection position
-       * @return {Array}
-       */
-      getRange: function (start, end) {
-        var r, rlen, c, clen, output = [], row;
-        rlen = Math.max(start.row, end.row);
-        clen = Math.max(start.col, end.col);
-        for (r = Math.min(start.row, end.row); r <= rlen; r++) {
-          row = [];
-          for (c = Math.min(start.col, end.col); c <= clen; c++) {
-            row.push(datamap.data[r][c]);
-          }
-          output.push(row);
-        }
-        return output;
-      },
-
-      /**
-       * Return data as text (tab separated columns)
-       * @param {Object} start (Optional) Start selection position
-       * @param {Object} end (Optional) End selection position
-       * @return {String}
-       */
-      getText: function (start, end) {
-        var data = datamap.getRange(start, end), text = '', r, rlen, c, clen, stripHtml = /<(?:.|\n)*?>/gm;
-        for (r = 0, rlen = data.length; r < rlen; r++) {
-          for (c = 0, clen = data[r].length; c < clen; c++) {
-            if (c > 0) {
-              text += "\t";
-            }
-            if (data[r][c].indexOf('\n') > -1) {
-              text += '"' + data[r][c].replace(stripHtml, '').replace(/"/g, '""') + '"';
-            }
-            else {
-              text += data[r][c].replace(stripHtml, '');
-            }
-          }
-          if (r !== rlen - 1) {
-            text += "\n";
-          }
-        }
-        text = text.replace(/&lt;/g, "<").replace(/&gt;/g, ">").replace(/&quot;/g, '"').replace(/&#039;/g, "'").replace(/&amp;/g, "&"); //unescape html special chars
-        return text;
-      }
-    };
-
-    grid = {
-      /**
-       * Alter grid
-       * @param {String} action Possible values: "insert_row", "insert_col", "remove_row", "remove_col"
-       * @param {Object} coords
-       * @param {Object} [toCoords] Required only for actions "remove_row" and "remove_col"
-       */
-      alter: function (action, coords, toCoords) {
-        var oldData, newData, changes, r, rlen, c, clen, result;
-        oldData = $.extend(true, [], datamap.getAll());
-
-        switch (action) {
-          case "insert_row":
-            datamap.createRow(coords);
-            grid.createRow(coords);
-            self.blockedCols.refresh();
-            if (priv.selStart && priv.selStart.row >= coords.row) {
-              priv.selStart.row = priv.selStart.row + 1;
-              selection.transformEnd(1, 0);
-            }
-            else {
-              selection.transformEnd(0, 0); //refresh selection, otherwise arrow movement does not work
-            }
-            break;
-
-          case "insert_col":
-            datamap.createCol(coords);
-            grid.createCol(coords);
-            self.blockedRows.refresh();
-            if (priv.selStart && priv.selStart.col >= coords.col) {
-              priv.selStart.col = priv.selStart.col + 1;
-              selection.transformEnd(0, 1);
-            }
-            else {
-              selection.transformEnd(0, 0); //refresh selection, otherwise arrow movement does not work
-            }
-            break;
-
-          case "remove_row":
-            datamap.removeRow(coords, toCoords);
-            grid.removeRow(coords, toCoords);
-            result = grid.keepEmptyRows();
-            if (!result) {
-              self.blockedCols.refresh();
-            }
-            selection.transformEnd(0, 0); //refresh selection, otherwise arrow movement does not work
-            break;
-
-          case "remove_col":
-            datamap.removeCol(coords, toCoords);
-            grid.removeCol(coords, toCoords);
-            result = grid.keepEmptyRows();
-            if (!result) {
-              self.blockedRows.refresh();
-            }
-            selection.transformEnd(0, 0); //refresh selection, otherwise arrow movement does not work
-            break;
-        }
-
-        changes = [];
-        newData = datamap.getAll();
-        for (r = 0, rlen = newData.length; r < rlen; r++) {
-          for (c = 0, clen = newData[r].length; c < clen; c++) {
-            changes.push([r, c, oldData[r] ? oldData[r][c] : null, newData[r][c]]);
-          }
-        }
-        self.container.triggerHandler("datachange.handsontable", [changes, 'alter']);
-      },
-
-      /**
-       * Creates row at the bottom of the <table>
-       * @param {Object} [coords] Optional. Coords of the cell before which the new row will be inserted
-       */
-      createRow: function (coords) {
-        var tr, c, r, td;
-        tr = document.createElement('tr');
-        self.blockedCols.createRow(tr);
-        for (c = 0; c < self.colCount; c++) {
-          tr.appendChild(td = document.createElement('td'));
-          self.minWidthFix(td);
-        }
-        if (!coords || coords.row >= self.rowCount) {
-          priv.tableBody.appendChild(tr);
-          r = self.rowCount;
-        }
-        else {
-          var oldTr = grid.getCellAtCoords(coords).parentNode;
-          priv.tableBody.insertBefore(tr, oldTr);
-          r = coords.row;
-        }
-        self.rowCount++;
-        for (c = 0; c < self.colCount; c++) {
-          grid.updateLegend({row: r, col: c});
-        }
-      },
-
-      /**
-       * Creates col at the right of the <table>
-       * @param {Object} [coords] Optional. Coords of the cell before which the new column will be inserted
-       */
-      createCol: function (coords) {
-        var trs = priv.tableBody.childNodes, r, c, td;
-        self.blockedRows.createCol();
-        if (!coords || coords.col >= self.colCount) {
-          for (r = 0; r < self.rowCount; r++) {
-            trs[r].appendChild(td = document.createElement('td'));
-            self.minWidthFix(td);
-          }
-          c = self.colCount;
-        }
-        else {
-          for (r = 0; r < self.rowCount; r++) {
-            trs[r].insertBefore(td = document.createElement('td'), grid.getCellAtCoords({row: r, col: coords.col}));
-            self.minWidthFix(td);
-          }
-          c = coords.col;
-        }
-        self.colCount++;
-        for (r = 0; r < self.rowCount; r++) {
-          grid.updateLegend({row: r, col: c});
-        }
-      },
-
-      /**
-       * Removes row at the bottom of the <table>
-       * @param {Object} [coords] Optional. Coords of the cell which row will be removed
-       * @param {Object} [toCoords] Required if coords is defined. Coords of the cell until which all rows will be removed
-       */
-      removeRow: function (coords, toCoords) {
-        if (!coords || coords.row === self.rowCount - 1) {
-          $(priv.tableBody.childNodes[self.rowCount - 1]).remove();
-          self.rowCount--;
-        }
-        else {
-          for (var i = toCoords.row; i >= coords.row; i--) {
-            $(priv.tableBody.childNodes[i]).remove();
-            self.rowCount--;
-          }
-        }
-      },
-
-      /**
-       * Removes col at the right of the <table>
-       * @param {Object} [coords] Optional. Coords of the cell which col will be removed
-       * @param {Object} [toCoords] Required if coords is defined. Coords of the cell until which all cols will be removed
-       */
-      removeCol: function (coords, toCoords) {
-        var trs = priv.tableBody.childNodes, colThs, i;
-        if (self.blockedRows) {
-          colThs = self.table.find('thead th');
-        }
-        var r = 0;
-        if (!coords || coords.col === self.colCount - 1) {
-          for (; r < self.rowCount; r++) {
-            $(trs[r].childNodes[self.colCount + self.blockedCols.count() - 1]).remove();
-            if (colThs) {
-              colThs.eq(self.colCount + self.blockedCols.count() - 1).remove();
-            }
-          }
-          self.colCount--;
-        }
-        else {
-          for (; r < self.rowCount; r++) {
-            for (i = toCoords.col; i >= coords.col; i--) {
-              $(trs[r].childNodes[i + self.blockedCols.count()]).remove();
-
-            }
-          }
-          if (colThs) {
-            for (i = toCoords.col; i >= coords.col; i--) {
-              colThs.eq(i + self.blockedCols.count()).remove();
-            }
-          }
-          self.colCount -= toCoords.col - coords.col + 1;
-        }
-      },
-
-      /**
-       * Makes sure there are empty rows at the bottom of the table
-       * @return recreate {Boolean} TRUE if row or col was added or removed
-       */
-      keepEmptyRows: function () {
-        var rows, r, c, clen, emptyRows = 0, emptyCols = 0, rlen, recreateRows = false, recreateCols = false;
-
-        var $tbody = $(priv.tableBody);
-
-        //count currently empty rows
-        rows = datamap.getAll();
-        rlen = rows.length;
-        rows : for (r = rlen - 1; r >= 0; r--) {
-          for (c = 0, clen = rows[r].length; c < clen; c++) {
-            if (rows[r][c] !== '') {
-              break rows;
-            }
-          }
-          emptyRows++;
-        }
-
-        //should I add empty rows to meet minSpareRows?
-        if (self.rowCount < priv.settings.rows || emptyRows < priv.settings.minSpareRows) {
-          for (; self.rowCount < priv.settings.rows || emptyRows < priv.settings.minSpareRows; emptyRows++) {
-            datamap.createRow();
-            grid.createRow();
-            recreateRows = true;
-          }
-        }
-
-        //should I add empty rows to meet minHeight
-        //WARNING! jQuery returns 0 as height() for container which is not :visible. this will lead to a infinite loop
-        if (priv.settings.minHeight) {
-          if ($tbody.height() > 0 && $tbody.height() <= priv.settings.minHeight) {
-            while ($tbody.height() <= priv.settings.minHeight) {
-              datamap.createRow();
-              grid.createRow();
-              recreateRows = true;
-            }
-          }
-        }
-
-        //count currently empty cols
-        rows = datamap.getAll();
-        rlen = rows.length;
-        if (rlen > 0) {
-          clen = rows[0].length;
-          cols : for (c = clen - 1; c >= 0; c--) {
-            for (r = 0; r < rlen; r++) {
-              if (rows[r][c] !== '') {
-                break cols;
-              }
-            }
-            emptyCols++;
-          }
-        }
-
-        //should I add empty cols to meet minSpareCols?
-        if (self.colCount < priv.settings.cols || emptyCols < priv.settings.minSpareCols) {
-          for (; self.colCount < priv.settings.cols || emptyCols < priv.settings.minSpareCols; emptyCols++) {
-            datamap.createCol();
-            grid.createCol();
-            recreateCols = true;
-          }
-        }
-
-        //should I add empty rows to meet minWidth
-        //WARNING! jQuery returns 0 as width() for container which is not :visible. this will lead to a infinite loop
-        if (priv.settings.minWidth) {
-          if ($tbody.width() > 0 && $tbody.width() <= priv.settings.minWidth) {
-            while ($tbody.width() <= priv.settings.minWidth) {
-              datamap.createCol();
-              grid.createCol();
-              recreateCols = true;
-            }
-          }
-        }
-
-        if (!recreateRows && priv.settings.enterBeginsEditing) {
-          for (; ((priv.settings.rows && self.rowCount > priv.settings.rows) && (priv.settings.minSpareRows && emptyRows > priv.settings.minSpareRows) && (!priv.settings.minHeight || $tbody.height() - $tbody.find('tr:last').height() - 4 > priv.settings.minHeight)); emptyRows--) {
-            grid.removeRow();
-            datamap.removeRow();
-            recreateRows = true;
-          }
-        }
-
-        if (recreateRows && priv.selStart) {
-          //if selection is outside, move selection to last row
-          if (priv.selStart.row > self.rowCount - 1) {
-            priv.selStart.row = self.rowCount - 1;
-            if (priv.selEnd.row > priv.selStart.row) {
-              priv.selEnd.row = priv.selStart.row;
-            }
-          } else if (priv.selEnd.row > self.rowCount - 1) {
-            priv.selEnd.row = self.rowCount - 1;
-            if (priv.selStart.row > priv.selEnd.row) {
-              priv.selStart.row = priv.selEnd.row;
-            }
-          }
-        }
-
-        if (!recreateCols && priv.settings.enterBeginsEditing) {
-          for (; ((priv.settings.cols && self.colCount > priv.settings.cols) && (priv.settings.minSpareCols && emptyCols > priv.settings.minSpareCols) && (!priv.settings.minWidth || $tbody.width() - $tbody.find('tr:last').find('td:last').width() - 4 > priv.settings.minWidth)); emptyCols--) {
-            datamap.removeCol();
-            grid.removeCol();
-            recreateCols = true;
-          }
-        }
-
-        if (recreateCols && priv.selStart) {
-          //if selection is outside, move selection to last row
-          if (priv.selStart.col > self.colCount - 1) {
-            priv.selStart.col = self.colCount - 1;
-            if (priv.selEnd.col > priv.selStart.col) {
-              priv.selEnd.col = priv.selStart.col;
-            }
-          } else if (priv.selEnd.col > self.colCount - 1) {
-            priv.selEnd.col = self.colCount - 1;
-            if (priv.selStart.col > priv.selEnd.col) {
-              priv.selStart.col = priv.selEnd.col;
-            }
-          }
-        }
-
-        if (recreateRows || recreateCols) {
-          selection.refreshBorders();
-          self.blockedCols.refresh();
-          self.blockedRows.refresh();
-        }
-
-        return (recreateRows || recreateCols);
-      },
-
-      /**
-       * Update legend
-       */
-      updateLegend: function (coords) {
-        if (priv.settings.legend || priv.hasLegend) {
-          var $td = $(grid.getCellAtCoords(coords));
-          $td.removeAttr("style").removeAttr("title").removeData("readOnly");
-          $td[0].className = '';
-        }
-        if (priv.settings.legend) {
-          for (var j = 0, jlen = priv.settings.legend.length; j < jlen; j++) {
-            var legend = priv.settings.legend[j];
-            if (legend.match(coords.row, coords.col, datamap.getAll)) {
-              priv.hasLegend = true;
-              typeof legend.style !== "undefined" && $td.css(legend.style);
-              typeof legend.readOnly !== "undefined" && $td.data("readOnly", legend.readOnly);
-              typeof legend.title !== "undefined" && $td.attr("title", legend.title);
-              typeof legend.className !== "undefined" && $td.addClass(legend.className);
-            }
-          }
-        }
-      },
-
-      /**
-       * Is cell writable
-       */
-      isCellWritable: function ($td) {
-        if (priv.isPopulated && $td.data("readOnly")) {
-          return false;
-        }
-        return true;
-      },
-
-      /**
-       * Populate cells at position with 2d array
-       * @param {Object} start Start selection position
-       * @param {Array} input 2d array
-       * @param {Object} [end] End selection position (only for drag-down mode)
-       * @param {Boolean} [allowHtml]
-       * @param {String} [source="populateFromArray"]
-       * @return {Object|undefined} ending td in pasted area (only if any cell was changed)
-       */
-      populateFromArray: function (start, input, end, allowHtml, source) {
-        var r, rlen, c, clen, td, endTd, setData = [], current = {};
-        rlen = input.length;
-        if (rlen === 0) {
-          return false;
-        }
-        current.row = start.row;
-        current.col = start.col;
-        for (r = 0; r < rlen; r++) {
-          if ((end && current.row > end.row) || (!priv.settings.minSpareRows && current.row > self.rowCount - 1)) {
-            break;
-          }
-          current.col = start.col;
-          clen = input[r] ? input[r].length : 0;
-          for (c = 0; c < clen; c++) {
-            if ((end && current.col > end.col) || (!priv.settings.minSpareCols && current.col > self.colCount - 1)) {
-              break;
-            }
-            td = grid.getCellAtCoords(current);
-            if (grid.isCellWritable($(td))) {
-              setData.push([current.row, current.col, input[r][c], allowHtml]);
-            }
-            current.col++;
-            if (end && c === clen - 1) {
-              c = -1;
-            }
-          }
-          current.row++;
-          if (end && r === rlen - 1) {
-            r = -1;
-          }
-        }
-        endTd = self.setDataAtCell(setData, null, null, null, source || 'populateFromArray');
-        return endTd;
-      },
-
-      /**
-       * Clears all cells in the grid
-       */
-      clear: function () {
-        var tds = grid.getAllCells();
-        for (var i = 0, ilen = tds.length; i < ilen; i++) {
-          $(tds[i]).empty();
-          self.minWidthFix(tds[i]);
-          grid.updateLegend(grid.getCellCoords(tds[i]));
-        }
-      },
-
-      /**
-       * Returns coordinates given td object
-       */
-      getCellCoords: function (td) {
-        return {
-          row: td.parentNode.rowIndex - self.blockedRows.count(),
-          col: td.cellIndex - self.blockedCols.count()
-        };
-      },
-
-      /**
-       * Returns td object given coordinates
-       */
-      getCellAtCoords: function (coords) {
-        if (coords.row < 0 || coords.col < 0) {
-          return null;
-        }
-        var tr = priv.tableBody.childNodes[coords.row];
-        if (tr) {
-          return tr.childNodes[coords.col + self.blockedCols.count()];
-        }
-        else {
-          return null;
-        }
-      },
-
-      /**
-       * Returns the top left (TL) and bottom right (BR) selection coordinates
-       * @param {Object[]} coordsArr
-       * @returns {Object}
-       */
-      getCornerCoords: function (coordsArr) {
-        function mapProp(func, array, prop) {
-          function getProp(el) {
-            return el[prop];
-          }
-
-          if (Array.prototype.map) {
-            return func.apply(Math, array.map(getProp));
-          }
-          return func.apply(Math, $.map(array, getProp));
-        }
-
-        return {
-          TL: {
-            row: mapProp(Math.min, coordsArr, "row"),
-            col: mapProp(Math.min, coordsArr, "col")
-          },
-          BR: {
-            row: mapProp(Math.max, coordsArr, "row"),
-            col: mapProp(Math.max, coordsArr, "col")
-          }
-        };
-      },
-
-      /**
-       * Returns array of td objects given start and end coordinates
-       */
-      getCellsAtCoords: function (start, end) {
-        var corners = grid.getCornerCoords([start, end]);
-        var r, c, output = [];
-        for (r = corners.TL.row; r <= corners.BR.row; r++) {
-          for (c = corners.TL.col; c <= corners.BR.col; c++) {
-            output.push(grid.getCellAtCoords({
-              row: r,
-              col: c
-            }));
-          }
-        }
-        return output;
-      },
-
-      /**
-       * Returns all td objects in grid
-       */
-      getAllCells: function () {
-        var tds = [], trs, r, rlen, c, clen;
-        trs = priv.tableBody.childNodes;
-        rlen = self.rowCount;
-        if (rlen > 0) {
-          clen = self.colCount;
-          for (r = 0; r < rlen; r++) {
-            for (c = 0; c < clen; c++) {
-              tds.push(trs[r].childNodes[c + self.blockedCols.count()]);
-            }
-          }
-        }
-        return tds;
-      }
-    };
-
-    selection = {
-      /**
-       * Starts selection range on given td object
-       * @param td element
-       */
-      setRangeStart: function (td) {
-        selection.deselect();
-        priv.selStart = grid.getCellCoords(td);
-        selection.setRangeEnd(td);
-      },
-
-      /**
-       * Ends selection range on given td object
-       * @param {Element} td
-       * @param {Boolean} [scrollToCell=true] If true, viewport will be scrolled to range end
-       */
-      setRangeEnd: function (td, scrollToCell) {
-        var coords = grid.getCellCoords(td);
-        selection.end(coords);
-        if (!priv.settings.multiSelect) {
-          priv.selStart = coords;
-        }
-        if (priv.settings.onSelection) {
-          priv.settings.onSelection(priv.selStart.row, priv.selStart.col, priv.selEnd.row, priv.selEnd.col);
-        }
-        selection.refreshBorders();
-        if (scrollToCell !== false) {
-          highlight.scrollViewport(td);
-        }
-      },
-
-      /**
-       * Redraws borders around cells
-       */
-      refreshBorders: function () {
-        if (!selection.isSelected()) {
-          return;
-        }
-        if (priv.fillHandle) {
-          autofill.showHandle();
-        }
-        priv.currentBorder.appear([priv.selStart]);
-        highlight.on();
-        editproxy.prepare();
-      },
-
-      /**
-       * Setter/getter for selection start
-       */
-      start: function (coords) {
-        if (coords) {
-          priv.selStart = coords;
-        }
-        return priv.selStart;
-      },
-
-      /**
-       * Setter/getter for selection end
-       */
-      end: function (coords) {
-        if (coords) {
-          priv.selEnd = coords;
-        }
-        return priv.selEnd;
-      },
-
-      /**
-       * Returns information if we have a multiselection
-       * @return {Boolean}
-       */
-      isMultiple: function () {
-        return !(priv.selEnd.col === priv.selStart.col && priv.selEnd.row === priv.selStart.row);
-      },
-
-      /**
-       * Selects cell relative to current cell (if possible)
-       */
-      transformStart: function (rowDelta, colDelta, force) {
-        if (priv.selStart.row + rowDelta > self.rowCount - 1) {
-          if (force && priv.settings.minSpareRows > 0) {
-            self.alter("insert_row", self.rowCount);
-          }
-          else if (priv.settings.autoWrapCol && priv.selStart.col + colDelta < self.colCount - 1) {
-            rowDelta = 1 - self.rowCount;
-            colDelta = 1;
-          }
-        }
-        else if (priv.settings.autoWrapCol && priv.selStart.row + rowDelta < 0 && priv.selStart.col + colDelta >= 0) {
-          rowDelta = self.rowCount - 1;
-          colDelta = -1;
-        }
-        if (priv.selStart.col + colDelta > self.colCount - 1) {
-          if (force && priv.settings.minSpareCols > 0) {
-            self.alter("insert_col", self.colCount);
-          }
-          else if (priv.settings.autoWrapRow && priv.selStart.row + rowDelta < self.rowCount - 1) {
-            rowDelta = 1;
-            colDelta = 1 - self.colCount;
-          }
-        }
-        else if (priv.settings.autoWrapRow && priv.selStart.col + colDelta < 0 && priv.selStart.row + rowDelta >= 0) {
-          rowDelta = -1;
-          colDelta = self.colCount - 1;
-        }
-        var td = grid.getCellAtCoords({
-          row: (priv.selStart.row + rowDelta),
-          col: priv.selStart.col + colDelta
-        });
-        if (td) {
-          selection.setRangeStart(td);
-        }
-        else {
-          selection.setRangeStart(grid.getCellAtCoords(priv.selStart)); //rerun some routines
-        }
-      },
-
-      /**
-       * Sets selection end cell relative to current selection end cell (if possible)
-       */
-      transformEnd: function (rowDelta, colDelta) {
-        if (priv.selEnd) {
-          var td = grid.getCellAtCoords({
-            row: (priv.selEnd.row + rowDelta),
-            col: priv.selEnd.col + colDelta
-          });
-          if (td) {
-            selection.setRangeEnd(td);
-          }
-        }
-      },
-
-      /**
-       * Returns true if currently there is a selection on screen, false otherwise
-       * @return {Boolean}
-       */
-      isSelected: function () {
-        var selEnd = selection.end();
-        if (!selEnd || typeof selEnd.row === "undefined") {
-          return false;
-        }
-        return true;
-      },
-
-      /**
-       * Returns true if coords is within current selection coords
-       * @return {Boolean}
-       */
-      inInSelection: function (coords) {
-        if (!selection.isSelected()) {
-          return false;
-        }
-        var sel = grid.getCornerCoords([priv.selStart, priv.selEnd]);
-        return (sel.TL.row <= coords.row && sel.BR.row >= coords.row && sel.TL.col <= coords.col && sel.BR.col >= coords.col);
-      },
-
-      /**
-       * Deselects all selected cells
-       */
-      deselect: function () {
-        if (!selection.isSelected()) {
-          return;
-        }
-        if (priv.isCellEdited) {
-          editproxy.finishEditing();
-        }
-        highlight.off();
-        priv.currentBorder.disappear();
-        if (priv.fillHandle) {
-          autofill.hideHandle();
-        }
-        selection.end(false);
-        self.container.trigger('deselect.handsontable');
-      },
-
-      /**
-       * Select all cells
-       */
-      selectAll: function () {
-        if (!priv.settings.multiSelect) {
-          return;
-        }
-        var tds = grid.getAllCells();
-        if (tds.length) {
-          selection.setRangeStart(tds[0]);
-          selection.setRangeEnd(tds[tds.length - 1], false);
-        }
-      },
-
-      /**
-       * Deletes data from selected cells
-       */
-      empty: function () {
-        if (!selection.isSelected()) {
-          return;
-        }
-        var tds, i, ilen, changes = [], coords, old, $td;
-        tds = grid.getCellsAtCoords(priv.selStart, selection.end());
-        for (i = 0, ilen = tds.length; i < ilen; i++) {
-          coords = grid.getCellCoords(tds[i]);
-          old = datamap.get(coords.row, coords.col);
-          $td = $(tds[i]);
-          if (old !== '' && grid.isCellWritable($td)) {
-            $td.empty();
-            self.minWidthFix(tds[i]);
-            datamap.set(coords.row, coords.col, '');
-            changes.push([coords.row, coords.col, old, '']);
-            grid.updateLegend(coords);
-          }
-        }
-        if (changes.length) {
-          self.container.triggerHandler("datachange.handsontable", [changes, 'empty']);
-          setTimeout(function () {
-            self.blockedRows.dimensions(changes);
-            self.blockedCols.dimensions(changes);
-          }, 10);
-        }
-        grid.keepEmptyRows();
-        selection.refreshBorders();
-      }
-    };
-
-    highlight = {
-      /**
-       * Create highlight border
-       */
-      init: function () {
-        priv.selectionBorder = new Border(container, {
-          className: 'selection',
-          bg: true
-        });
-      },
-
-      /**
-       * Show border around selected cells
-       */
-      on: function () {
-        if (!selection.isSelected()) {
-          return false;
-        }
-        if (selection.isMultiple()) {
-          priv.selectionBorder.appear([priv.selStart, selection.end()]);
-        }
-        else {
-          priv.selectionBorder.disappear();
-        }
-      },
-
-      /**
-       * Hide border around selected cells
-       */
-      off: function () {
-        if (!selection.isSelected()) {
-          return false;
-        }
-        priv.selectionBorder.disappear();
-      },
-
-      /**
-       * Scroll viewport to selection
-       * @param td
-       */
-      scrollViewport: function (td) {
-        if (!selection.isSelected()) {
-          return false;
-        }
-
-        var $td = $(td);
-        var tdOffset = $td.offset();
-        var scrollLeft = priv.scrollable.scrollLeft(); //scrollbar position
-        var scrollTop = priv.scrollable.scrollTop(); //scrollbar position
-        var scrollOffset = priv.scrollable.offset();
-        var rowHeaderWidth = self.blockedCols.count() ? $(self.blockedCols.main[0].firstChild).outerWidth() : 2;
-        var colHeaderHeight = self.blockedRows.count() ? $(self.blockedRows.main[0].firstChild).outerHeight() : 2;
-
-        var offsetTop = tdOffset.top;
-        var offsetLeft = tdOffset.left;
-        var scrollWidth, scrollHeight;
-        if (scrollOffset) { //if is not the window
-          scrollWidth = priv.scrollable.outerWidth();
-          scrollHeight = priv.scrollable.outerHeight();
-          offsetTop += scrollTop - scrollOffset.top;
-          offsetLeft += scrollLeft - scrollOffset.left;
-        }
-        else {
-          scrollWidth = priv.scrollable.width(); //don't use outerWidth with window (http://api.jquery.com/outerWidth/)
-          scrollHeight = priv.scrollable.height();
-        }
-        scrollWidth -= priv.scrollbarSize.width;
-        scrollHeight -= priv.scrollbarSize.height;
-
-        var height = $td.outerHeight();
-        var width = $td.outerWidth();
-
-        if (scrollLeft + scrollWidth <= offsetLeft + width) {
-          setTimeout(function () {
-            priv.scrollable.scrollLeft(offsetLeft + width - scrollWidth);
-          }, 1);
-        }
-        else if (scrollLeft > offsetLeft - rowHeaderWidth) {
-          setTimeout(function () {
-            priv.scrollable.scrollLeft(offsetLeft - rowHeaderWidth);
-          }, 1);
-        }
-
-        if (scrollTop + scrollHeight <= offsetTop + height) {
-          setTimeout(function () {
-            priv.scrollable.scrollTop(offsetTop + height - scrollHeight);
-          }, 1);
-        }
-        else if (scrollTop > offsetTop - colHeaderHeight) {
-          setTimeout(function () {
-            priv.scrollable.scrollTop(offsetTop - colHeaderHeight);
-          }, 1);
-        }
-      }
-    };
-
-    autofill = {
-      /**
-       * Create fill handle and fill border objects
-       */
-      init: function () {
-        if (!priv.fillHandle) {
-          priv.fillHandle = new FillHandle(container);
-          priv.fillBorder = new Border(container, {
-            className: 'htFillBorder'
-          });
-
-          $(priv.fillHandle.handle).on('dblclick', autofill.selectAdjacent);
-        }
-        else {
-          priv.fillHandle.disabled = false;
-          priv.fillBorder.disabled = false;
-        }
-      },
-
-      /**
-       * Hide fill handle and fill border permanently
-       */
-      disable: function () {
-        priv.fillHandle.disabled = true;
-        priv.fillBorder.disabled = true;
-      },
-
-      /**
-       * Selects cells down to the last row in the left column, then fills down to that cell
-       */
-      selectAdjacent: function () {
-        var select, data, r, maxR, c;
-
-        if (selection.isMultiple()) {
-          select = priv.selectionBorder.corners;
-        }
-        else {
-          select = priv.currentBorder.corners;
-        }
-
-        priv.fillBorder.disappear();
-
-        data = datamap.getAll();
-        rows : for (r = select.BR.row + 1; r < self.rowCount; r++) {
-          for (c = select.TL.col; c <= select.BR.col; c++) {
-            if (data[r][c]) {
-              break rows;
-            }
-          }
-          if (!!data[r][select.TL.col - 1] || !!data[r][select.BR.col + 1]) {
-            maxR = r;
-          }
-        }
-        if (maxR) {
-          autofill.showBorder(grid.getCellAtCoords({row: maxR, col: select.BR.col}));
-          autofill.apply();
-        }
-      },
-
-      /**
-       * Apply fill values to the area in fill border, omitting the selection border
-       */
-      apply: function () {
-        var drag, select, start, end;
-
-        priv.fillHandle.isDragged = 0;
-
-        drag = priv.fillBorder.corners;
-        if (!drag) {
-          return;
-        }
-
-        priv.fillBorder.disappear();
-
-        if (selection.isMultiple()) {
-          select = priv.selectionBorder.corners;
-        }
-        else {
-          select = priv.currentBorder.corners;
-        }
-
-        if (drag.TL.row === select.TL.row && drag.TL.col < select.TL.col) {
-          start = drag.TL;
-          end = {
-            row: drag.BR.row,
-            col: select.TL.col - 1
-          };
-        }
-        else if (drag.TL.row === select.TL.row && drag.BR.col > select.BR.col) {
-          start = {
-            row: drag.TL.row,
-            col: select.BR.col + 1
-          };
-          end = drag.BR;
-        }
-        else if (drag.TL.row < select.TL.row && drag.TL.col === select.TL.col) {
-          start = drag.TL;
-          end = {
-            row: select.TL.row - 1,
-            col: drag.BR.col
-          };
-        }
-        else if (drag.BR.row > select.BR.row && drag.TL.col === select.TL.col) {
-          start = {
-            row: select.BR.row + 1,
-            col: drag.TL.col
-          };
-          end = drag.BR;
-        }
-
-        if (start) {
-          var inputArray = CSVToArray(priv.editProxy.val(), '\t');
-          grid.populateFromArray(start, inputArray, end, null, 'autofill');
-
-          selection.setRangeStart(grid.getCellAtCoords(drag.TL));
-          selection.setRangeEnd(grid.getCellAtCoords(drag.BR));
-        }
-        else {
-          //reset to avoid some range bug
-          selection.refreshBorders();
-        }
-      },
-
-      /**
-       * Show fill handle
-       */
-      showHandle: function () {
-        priv.fillHandle.appear([priv.selStart, priv.selEnd]);
-      },
-
-      /**
-       * Hide fill handle
-       */
-      hideHandle: function () {
-        priv.fillHandle.disappear();
-      },
-
-      /**
-       * Show fill border
-       */
-      showBorder: function (td) {
-        var coords = grid.getCellCoords(td);
-        var corners = grid.getCornerCoords([priv.selStart, priv.selEnd]);
-        if (priv.settings.fillHandle !== 'horizontal' && (corners.BR.row < coords.row || corners.TL.row > coords.row)) {
-          coords = {row: coords.row, col: corners.BR.col};
-        }
-        else if (priv.settings.fillHandle !== 'vertical') {
-          coords = {row: corners.BR.row, col: coords.col};
-        }
-        else {
-          return; //wrong direction
-        }
-        priv.fillBorder.appear([priv.selStart, priv.selEnd, coords]);
-      }
-    };
-
-    editproxy = {
-      /**
-       * Create input field
-       */
-      init: function () {
-        priv.editProxy = $('<textarea class="handsontableInput">');
-        priv.editProxyHolder = $('<div class="handsontableInputHolder">');
-        priv.editProxyHolder.append(priv.editProxy);
-
-        function onClick(event) {
-          event.stopPropagation();
-        }
-
-        function onCut() {
-          if (!priv.isCellEdited) {
-            setTimeout(function () {
-              selection.empty();
-            }, 100);
-          }
-        }
-
-        function onPaste() {
-          if (!priv.isCellEdited) {
-            setTimeout(function () {
-              var input = priv.editProxy.val().replace(/^[\r\n]*/g, '').replace(/[\r\n]*$/g, ''), //remove newline from the start and the end of the input
-                  inputArray = CSVToArray(input, '\t'),
-                  coords = grid.getCornerCoords([priv.selStart, priv.selEnd]),
-                  endTd = grid.populateFromArray(coords.TL, inputArray, {
-                    row: Math.max(coords.BR.row, inputArray.length - 1 + coords.TL.row),
-                    col: Math.max(coords.BR.col, inputArray[0].length - 1 + coords.TL.col)
-                  }, null, 'paste');
-              selection.setRangeEnd(endTd);
-            }, 100);
-          }
-        }
-
-        function onKeyDown(event) {
-          var r, c;
-          priv.lastKeyCode = event.keyCode;
-          if (selection.isSelected()) {
-            var ctrlDown = (event.ctrlKey || event.metaKey) && !event.altKey; //catch CTRL but not right ALT (which in some systems triggers ALT+CTRL)
-            if (Handsontable.helper.isPrintableChar(event.keyCode)) {
-              if (!priv.isCellEdited && !ctrlDown) { //disregard CTRL-key shortcuts
-                editproxy.beginEditing();
-              }
-              else if (ctrlDown) {
-                if (!priv.isCellEdited && event.keyCode === 65) { //CTRL + A
-                  selection.selectAll(); //select all cells
-                }
-                else if (!priv.isCellEdited && event.keyCode === 88 && $.browser.opera) { //CTRL + X
-                  priv.editProxy.triggerHandler('cut'); //simulate oncut for Opera
-                }
-                else if (!priv.isCellEdited && event.keyCode === 86 && $.browser.opera) { //CTRL + V
-                  priv.editProxy.triggerHandler('paste'); //simulate onpaste for Opera
-                }
-                else if (event.keyCode === 89 || (event.shiftKey && event.keyCode === 90)) { //CTRL + Y or CTRL + SHIFT + Z
-                  priv.undoRedo && priv.undoRedo.redo();
-                }
-                else if (event.keyCode === 90) { //CTRL + Z
-                  priv.undoRedo && priv.undoRedo.undo();
-                }
-              }
-              return;
-            }
-
-            var rangeModifier = event.shiftKey ? selection.setRangeEnd : selection.setRangeStart;
-
-            switch (event.keyCode) {
-              case 38: /* arrow up */
-                if (isAutoComplete()) {
-                  return true;
-                }
-                if (!priv.isCellEdited) {
-                  if (event.shiftKey) {
-                    selection.transformEnd(-1, 0);
-                  }
-                  else {
-                    selection.transformStart(-1, 0);
-                  }
-                  event.preventDefault();
-                }
-                else {
-                  editproxy.finishEditing(false, -1, 0);
-                }
-                break;
-
-              case 9: /* tab */
-                r = priv.settings.tabMoves.row;
-                c = priv.settings.tabMoves.col;
-                if (!isAutoComplete()) {
-                  if (event.shiftKey) {
-                    editproxy.finishEditing(false, -r, -c);
-                  }
-                  else {
-                    editproxy.finishEditing(false, r, c);
-                  }
-                }
-                event.preventDefault();
-                break;
-
-              case 39: /* arrow right */
-                if (!priv.isCellEdited) {
-                  if (event.shiftKey) {
-                    selection.transformEnd(0, 1);
-                  }
-                  else {
-                    selection.transformStart(0, 1);
-                  }
-                  event.preventDefault();
-                }
-                else if (editproxy.getCaretPosition() === priv.editProxy.val().length) {
-                  editproxy.finishEditing(false, 0, 1);
-                  if (isAutoComplete() && isAutoComplete().shown) {
-                    isAutoComplete().hide();
-                  }
-                }
-                break;
-
-              case 37: /* arrow left */
-                if (!priv.isCellEdited) {
-                  if (event.shiftKey) {
-                    selection.transformEnd(0, -1);
-                  }
-                  else {
-                    selection.transformStart(0, -1);
-                  }
-                  event.preventDefault();
-                }
-                else if (editproxy.getCaretPosition() === 0) {
-                  editproxy.finishEditing(false, 0, -1);
-                  if (isAutoComplete() && isAutoComplete().shown) {
-                    isAutoComplete().hide();
-                  }
-                }
-                break;
-
-              case 8: /* backspace */
-              case 46: /* delete */
-                if (!priv.isCellEdited) {
-                  selection.empty(event);
-                  event.preventDefault();
-                }
-                break;
-
-              case 40: /* arrow down */
-                if (!priv.isCellEdited) {
-                  if (event.shiftKey) {
-                    selection.transformEnd(1, 0); //expanding selection down with shift
-                  }
-                  else {
-                    selection.transformStart(1, 0); //move selection down
-                  }
-                }
-                else {
-                  if (isAutoComplete()) { //if browsing through autocomplete
-                    return true;
-                  }
-                  else {
-                    editproxy.finishEditing(false, 1, 0);
-                  }
-                }
-                break;
-
-              case 27: /* ESC */
-                if (priv.isCellEdited) {
-                  editproxy.finishEditing(true, 0, 0); //hide edit field, restore old value, don't move selection, but refresh routines
-                }
-                break;
-
-              case 113: /* F2 */
-                if (!priv.isCellEdited) {
-                  editproxy.beginEditing(true); //show edit field
-                  event.preventDefault(); //prevent Opera from opening Go to Page dialog
-                }
-                break;
-
-              case 13: /* return/enter */
-                r = priv.settings.enterMoves.row;
-                c = priv.settings.enterMoves.col;
-                if (priv.isCellEdited) {
-                  if ((event.ctrlKey && !selection.isMultiple()) || event.altKey) { //if ctrl+enter or alt+enter, add new line
-                    priv.editProxy.val(priv.editProxy.val() + '\n');
-                    priv.editProxy[0].focus();
-                  }
-                  else if (!isAutoComplete()) {
-                    if (event.shiftKey) { //if shift+enter, finish and move up
-                      editproxy.finishEditing(false, -r, -c, ctrlDown);
-                    }
-                    else { //if enter, finish and move down
-                      editproxy.finishEditing(false, r, c, ctrlDown);
-                    }
-                  }
-                }
-                else {
-                  if (event.shiftKey) {
-                    selection.transformStart(-r, -c); //move selection up
-                  }
-                  else {
-                    if (priv.settings.enterBeginsEditing) {
-                      if ((ctrlDown && !selection.isMultiple()) || event.altKey) { //if ctrl+enter or alt+enter, add new line
-                        editproxy.beginEditing(true, '\n'); //show edit field
-                      }
-                      else {
-                        editproxy.beginEditing(true); //show edit field
-                      }
-                    }
-                    else {
-                      selection.transformStart(r, c, true); //move selection down or create new row
-                    }
-                  }
-                }
-                event.preventDefault(); //don't add newline to field
-                break;
-
-              case 36: /* home */
-                if (!priv.isCellEdited) {
-                  if (event.ctrlKey || event.metaKey) {
-                    rangeModifier(grid.getCellAtCoords({row: 0, col: priv.selStart.col}));
-                  }
-                  else {
-                    rangeModifier(grid.getCellAtCoords({row: priv.selStart.row, col: 0}));
-                  }
-                }
-                break;
-
-              case 35: /* end */
-                if (!priv.isCellEdited) {
-                  if (event.ctrlKey || event.metaKey) {
-                    rangeModifier(grid.getCellAtCoords({row: self.rowCount - 1, col: priv.selStart.col}));
-                  }
-                  else {
-                    rangeModifier(grid.getCellAtCoords({row: priv.selStart.row, col: self.colCount - 1}));
-                  }
-                }
-                break;
-
-              case 33: /* pg up */
-                rangeModifier(grid.getCellAtCoords({row: 0, col: priv.selStart.col}));
-                break;
-
-              case 34: /* pg dn */
-                rangeModifier(grid.getCellAtCoords({row: self.rowCount - 1, col: priv.selStart.col}));
-                break;
-
-              default:
-                break;
-            }
-          }
-        }
-
-        function onChange() {
-          var move;
-          if (isAutoComplete()) { //could this change be from autocomplete
-            var val = priv.editProxy.val();
-            if (val !== lastChange && val === priv.lastAutoComplete) { //is it change from source (don't trigger on partial)
-              priv.isCellEdited = true;
-              if (priv.lastKeyCode === 9) { //tab
-                move = priv.settings.tabMoves;
-              }
-              else { //return/enter
-                move = priv.settings.enterMoves;
-              }
-              editproxy.finishEditing(false, move.row, move.col);
-            }
-            lastChange = val;
-          }
-        }
-
-        priv.editProxy.on('click', onClick);
-        priv.editProxy.on('cut', onCut);
-        priv.editProxy.on('paste', onPaste);
-        priv.editProxy.on('keydown', onKeyDown);
-        priv.editProxy.on('change', onChange);
-        container.append(priv.editProxyHolder);
-      },
-
-      /**
-       * Prepare text input to be displayed at given grid cell
-       */
-      prepare: function () {
-        if (priv.isCellEdited) {
-          return;
-        }
-
-        priv.editProxy.height(priv.editProxy.parent().innerHeight() - 4);
-        priv.editProxy.val(datamap.getText(priv.selStart, priv.selEnd));
-        setTimeout(editproxy.focus, 1);
-
-        if (priv.settings.autoComplete) {
-          var typeahead = priv.editProxy.data('typeahead');
-          if (!typeahead) {
-            priv.editProxy.typeahead({
-              updater: function (item) {
-                priv.lastAutoComplete = item;
-                return item
-              }
-            });
-            typeahead = priv.editProxy.data('typeahead');
-          }
-          typeahead.source = [];
-          for (var i = 0, ilen = priv.settings.autoComplete.length; i < ilen; i++) {
-            if (priv.settings.autoComplete[i].match(priv.selStart.row, priv.selStart.col, datamap.getAll)) {
-              typeahead.source = priv.settings.autoComplete[i].source(priv.selStart.row, priv.selStart.col);
-              typeahead.highlighter = priv.settings.autoComplete[i].highlighter || defaultAutoCompleteHighlighter;
-              break;
-            }
-          }
-        }
-
-        var current = grid.getCellAtCoords(priv.selStart);
-        var $current = $(current);
-        var currentOffset = $current.offset();
-        var containerOffset = container.offset();
-        var scrollTop = container.scrollTop();
-        var scrollLeft = container.scrollLeft();
-        var editTop = currentOffset.top - containerOffset.top + scrollTop - 1;
-        var editLeft = currentOffset.left - containerOffset.left + scrollLeft - 1;
-
-        if (editTop < 0) {
-          editTop = 0;
-        }
-        if (editLeft < 0) {
-          editLeft = 0;
-        }
-
-        if (self.blockedRows.count() > 0 && parseInt($current.css('border-top-width')) > 0) {
-          editTop += 1;
-        }
-        if (self.blockedCols.count() > 0 && parseInt($current.css('border-left-width')) > 0) {
-          editLeft += 1;
-        }
-
-        if ($.browser.msie && parseInt($.browser.version, 10) <= 7) {
-          editTop -= 1;
-        }
-
-        priv.editProxyHolder.addClass('htHidden');
-        priv.editProxyHolder.css({
-          top: editTop,
-          left: editLeft,
-          overflow: 'hidden'
-        });
-        priv.editProxy.css({
-          width: 0,
-          height: 0
-        });
-      },
-
-      /**
-       * Sets focus to textarea
-       */
-      focus: function () {
-        priv.editProxy[0].select();
-      },
-
-      /**
-       * Returns caret position in edit proxy
-       * @author http://stackoverflow.com/questions/263743/how-to-get-caret-position-in-textarea
-       * @return {Number}
-       */
-      getCaretPosition: function () {
-        var el = priv.editProxy[0];
-        if (el.selectionStart) {
-          return el.selectionStart;
-        }
-        else if (document.selection) {
-          el.focus();
-          var r = document.selection.createRange();
-          if (r == null) {
-            return 0;
-          }
-          var re = el.createTextRange(),
-              rc = re.duplicate();
-          re.moveToBookmark(r.getBookmark());
-          rc.setEndPoint('EndToStart', re);
-          return rc.text.length;
-        }
-        return 0;
-      },
-
-      /**
-       * Sets caret position in edit proxy
-       * @author http://blog.vishalon.net/index.php/javascript-getting-and-setting-caret-position-in-textarea/
-       * @param {Number}
-          */
-      setCaretPosition: function (pos) {
-        var el = priv.editProxy[0];
-        if (el.setSelectionRange) {
-          el.focus();
-          el.setSelectionRange(pos, pos);
-        }
-        else if (el.createTextRange) {
-          var range = el.createTextRange();
-          range.collapse(true);
-          range.moveEnd('character', pos);
-          range.moveStart('character', pos);
-          range.select();
-        }
-      },
-
-      /**
-       * Shows text input in grid cell
-       * @param {Boolean} useOriginalValue
-       * @param {String} suffix
-       */
-      beginEditing: function (useOriginalValue, suffix) {
-        if (priv.isCellEdited) {
-          return;
-        }
-
-        var td = grid.getCellAtCoords(priv.selStart),
-            $td = $(td);
-
-        if (!grid.isCellWritable($td)) {
-          return;
-        }
-
-        if (priv.fillHandle) {
-          autofill.hideHandle();
-        }
-
-        priv.isCellEdited = true;
-        lastChange = '';
-
-        if (useOriginalValue) {
-          var original = datamap.get(priv.selStart.row, priv.selStart.col) + (suffix || '');
-          priv.editProxy.val(original);
-          editproxy.setCaretPosition(original.length);
-        }
-        else {
-          priv.editProxy.val('');
-        }
-
-        var width, height;
-        if (priv.editProxy.autoResize) {
-          width = $td.width();
-          height = $td.outerHeight() - 4;
-        }
-        else {
-          width = $td.width() * 1.5;
-          height = $td.height();
-        }
-
-        if (parseInt($td.css('border-top-width')) > 0) {
-          height -= 1;
-        }
-        if (parseInt($td.css('border-left-width')) > 0) {
-          if (self.blockedCols.count() > 0) {
-            width -= 1;
-          }
-        }
-
-        if (priv.editProxy.autoResize) {
-          priv.editProxy.autoResize({
-            maxHeight: 200,
-            minHeight: height,
-            minWidth: width,
-            maxWidth: Math.max(168, width),
-            animate: false,
-            extraSpace: 0
-          });
-        }
-        else {
-          priv.editProxy.css({
-            width: width,
-            height: height
-          });
-        }
-        priv.editProxyHolder.removeClass('htHidden');
-        priv.editProxyHolder.css({
-          overflow: 'visible'
-        });
-      },
-
-      /**
-       * Finishes text input in selected cells
-       * @param {Boolean} [isCancelled] If TRUE, restore old value instead of using current from editproxy
-       * @param {Number} [moveRow] Move selection row if edit is not cancelled
-       * @param {Number} [moveCol] Move selection column if edit is not cancelled
-       * @param {Boolean} [ctrlDown] If true, apply to all selected cells
-       */
-      finishEditing: function (isCancelled, moveRow, moveCol, ctrlDown) {
-        if (priv.isCellEdited) {
-          priv.isCellEdited = false;
-          var val = [
-            [$.trim(priv.editProxy.val())]
-          ];
-          if (!isCancelled) {
-            var endTd;
-            if (ctrlDown) { //if ctrl+enter and multiple cells selected, behave like Excel (finish editing and apply to all cells)
-              var corners = grid.getCornerCoords([priv.selStart, priv.selEnd]);
-              endTd = grid.populateFromArray(corners.TL, val, corners.BR, false, 'edit');
-            }
-            else {
-              endTd = grid.populateFromArray(priv.selStart, val, null, false, 'edit');
-            }
-          }
-
-          priv.editProxy.css({
-            width: 0,
-            height: 0
-          });
-          priv.editProxyHolder.addClass('htHidden');
-          priv.editProxyHolder.css({
-            overflow: 'hidden'
-          });
-        }
-        if (endTd && typeof moveRow !== "undefined" && typeof moveCol !== "undefined") {
-          selection.transformStart(moveRow, moveCol, !priv.settings.enterBeginsEditing);
-        }
-      }
-    };
-
-    interaction = {
-      onMouseDown: function (event) {
-        priv.isMouseDown = true;
-        if (event.button === 2 && selection.inInSelection(grid.getCellCoords(this))) { //right mouse button
-          //do nothing
-        }
-        else if (event.shiftKey) {
-          selection.setRangeEnd(this);
-        }
-        else {
-          selection.setRangeStart(this);
-        }
-      },
-
-      onMouseOver: function () {
-        if (priv.isMouseDown) {
-          selection.setRangeEnd(this);
-        }
-        else if (priv.fillHandle && priv.fillHandle.isDragged) {
-          priv.fillHandle.isDragged++;
-          autofill.showBorder(this);
-        }
-      },
-
-      onDblClick: function () {
-        priv.editProxy[0].focus();
-        editproxy.beginEditing(true);
-        if (priv.settings.autoComplete) {
-          priv.editProxy.data('typeahead').lookup();
-        }
-      }
-    };
-
-    this.init = function () {
-      function onMouseEnterTable() {
-        priv.isMouseOverTable = true;
-      }
-
-      function onMouseLeaveTable() {
-        priv.isMouseOverTable = false;
-      }
-
-      self.curScrollTop = self.curScrollLeft = 0;
-      self.lastScrollTop = self.lastScrollLeft = null;
-      priv.scrollbarSize = measureScrollbar();
-
-      var div = $('<div><table cellspacing="0" cellpadding="0"><thead></thead><tbody></tbody></table></div>');
-      priv.tableContainer = div[0];
-      self.table = $(priv.tableContainer.firstChild);
-      priv.tableBody = self.table.find("tbody")[0];
-      self.table.on('mousedown', 'td', interaction.onMouseDown);
-      self.table.on('mouseover', 'td', interaction.onMouseOver);
-      self.table.on('dblclick', 'td', interaction.onDblClick);
-      container.append(div);
-
-      self.colCount = settings.cols;
-      self.rowCount = 0;
-
-      highlight.init();
-      priv.currentBorder = new Border(container, {
-        className: 'current',
-        bg: true
-      });
-      editproxy.init();
-
-      this.updateSettings(settings);
-
-      container.on('mouseenter', onMouseEnterTable).on('mouseleave', onMouseLeaveTable);
-      $(priv.currentBorder.main).on('dblclick', interaction.onDblClick);
-
-      function onMouseUp() {
-        if (priv.isMouseDown) {
-          setTimeout(editproxy.focus, 1);
-        }
-        priv.isMouseDown = false;
-        if (priv.fillHandle && priv.fillHandle.isDragged) {
-          if (priv.fillHandle.isDragged > 1) {
-            autofill.apply();
-          }
-          priv.fillHandle.isDragged = 0;
-        }
-      }
-
-      function onOutsideClick(event) {
-        setTimeout(function () {//do async so all mouseenter, mouseleave events will fire before
-          if (!priv.isMouseOverTable && event.target !== priv.tableContainer && $(event.target).attr('id') !== 'context-menu-layer') { //if clicked outside the table or directly at container which also means outside
-            selection.deselect();
-          }
-        }, 1);
-      }
-
-      $("html").on('mouseup', onMouseUp);
-      $("html").on('click', onOutsideClick);
-
-      if (container[0].tagName.toLowerCase() !== "html" && container[0].tagName.toLowerCase() !== "body" && (container.css('overflow') === 'scroll' || container.css('overflow') === 'auto')) {
-        priv.scrollable = container;
-      }
-      else {
-        container.parents().each(function () {
-          if (this.tagName.toLowerCase() !== "html" && this.tagName.toLowerCase() !== "body" && ($(this).css('overflow') === 'scroll' || $(this).css('overflow') === 'auto')) {
-            priv.scrollable = $(this);
-            return false;
-          }
-        });
-      }
-
-      if (priv.scrollable) {
-        priv.scrollable.scrollTop(0);
-        priv.scrollable.scrollLeft(0);
-
-        priv.scrollable.on('scroll.handsontable', function () {
-          self.curScrollTop = priv.scrollable[0].scrollTop;
-          self.curScrollLeft = priv.scrollable[0].scrollLeft;
-
-          if (self.curScrollTop !== self.lastScrollTop) {
-            self.blockedRows.refreshBorders();
-            self.blockedRows.main[0].style.top = self.curScrollTop + 'px';
-          }
-
-          if (self.curScrollLeft !== self.lastScrollLeft) {
-            self.blockedCols.refreshBorders();
-            self.blockedCols.main[0].style.left = self.curScrollLeft + 'px';
-          }
-
-          if (priv.cornerHeader && (self.curScrollTop !== self.lastScrollTop || self.curScrollLeft !== self.lastScrollLeft)) {
-            if (self.curScrollTop === 0 && self.curScrollLeft === 0) {
-              priv.cornerHeader.find("th:last-child").css({borderRightWidth: 0});
-              priv.cornerHeader.find("tr:last-child th").css({borderBottomWidth: 0});
-            }
-            else if (self.lastScrollTop === 0 && self.lastScrollLeft === 0) {
-              priv.cornerHeader.find("th:last-child").css({borderRightWidth: '1px'});
-              priv.cornerHeader.find("tr:last-child th").css({borderBottomWidth: '1px'});
-            }
-            priv.cornerHeader[0].style.top = self.curScrollTop + 'px';
-            priv.cornerHeader[0].style.left = self.curScrollLeft + 'px';
-          }
-
-          self.lastScrollTop = self.curScrollTop;
-          self.lastScrollLeft = self.curScrollLeft;
-        });
-        priv.scrollable.trigger('scroll.handsontable');
-      }
-      else {
-        priv.scrollable = $(window);
-        if (priv.cornerHeader) {
-          priv.cornerHeader.find("th:last-child").css({borderRightWidth: 0});
-          priv.cornerHeader.find("tr:last-child th").css({borderBottomWidth: 0});
-        }
-      }
-
-      priv.scrollable.on('scroll', function (e) {
-        e.stopPropagation();
-      });
-
-      if (priv.settings.contextMenu) {
-        var onContextClick = function (key) {
-          var coords = grid.getCornerCoords([priv.selStart, priv.selEnd]);
-
-          switch (key) {
-            case "row_above":
-              grid.alter("insert_row", coords.TL);
-              break;
-
-            case "row_below":
-              grid.alter("insert_row", {row: coords.BR.row + 1, col: 0});
-              break;
-
-            case "col_left":
-              grid.alter("insert_col", coords.TL);
-              break;
-
-            case "col_right":
-              grid.alter("insert_col", {row: 0, col: coords.BR.col + 1});
-              break;
-
-            case "remove_row":
-            case "remove_col":
-              grid.alter(key, coords.TL, coords.BR);
-              break;
-
-            case "undo":
-            case "redo":
-              priv.undoRedo[key]();
-              break;
-          }
-        };
-
-        var isDisabled = function (key) {
-          if (self.blockedCols.main.find('th.htRowHeader.active').length && (key === "remove_col" || key === "col_left" || key === "col_right")) {
-            return true;
-          }
-
-          if (self.blockedRows.main.find('th.htColHeader.active').length && (key === "remove_row" || key === "row_above" || key === "row_below")) {
-            return true;
-          }
-
-          if (priv.selStart) {
-            var coords = grid.getCornerCoords([priv.selStart, priv.selEnd]);
-            if (((key === "row_above" || key === "remove_row") && coords.TL.row === 0) || ((key === "col_left" || key === "remove_col") && coords.TL.col === 0)) {
-              if ($(grid.getCellAtCoords(coords.TL)).data("readOnly")) {
-                return true;
-              }
-            }
-            return false;
-          }
-
-          return true;
-        };
-
-        var allItems = {
-          "undo": {name: "Undo", disabled: function () {
-            return priv.undoRedo ? !priv.undoRedo.isUndoAvailable() : true
-          }},
-          "redo": {name: "Redo", disabled: function () {
-            return priv.undoRedo ? !priv.undoRedo.isRedoAvailable() : true
-          }},
-          "sep1": "---------",
-          "row_above": {name: "Insert row above", disabled: isDisabled},
-          "row_below": {name: "Insert row below", disabled: isDisabled},
-          "sep2": "---------",
-          "col_left": {name: "Insert column on the left", disabled: isDisabled},
-          "col_right": {name: "Insert column on the right", disabled: isDisabled},
-          "sep3": "---------",
-          "remove_row": {name: "Remove row", disabled: isDisabled},
-          "remove_col": {name: "Remove column", disabled: isDisabled}
-        };
-
-        if (priv.settings.contextMenu === true) { //contextMenu is true, not an array
-          priv.settings.contextMenu = ["row_above", "row_below", "sep2", "col_left", "col_right", "sep3", "remove_row", "remove_col"]; //use default fields array
-        }
-
-        var items = {};
-        for (var i = 0, ilen = priv.settings.contextMenu.length; i < ilen; i++) {
-          items[priv.settings.contextMenu[i]] = allItems[priv.settings.contextMenu[i]];
-        }
-
-        $.contextMenu({
-          selector: container.attr('id') ? ("#" + container.attr('id')) : "." + container[0].className.replace(/[\s]+/g, '.'),
-          trigger: 'right',
-          callback: onContextClick,
-          items: items
-        });
-
-        $('.context-menu-root').on('mouseenter', onMouseEnterTable).on('mouseleave', onMouseLeaveTable);
-      }
-
-      self.container.on("beforedatachange.handsontable", function (event, changes) {
-        if (priv.settings.autoComplete) { //validate strict autocompletes
-          var typeahead = priv.editProxy.data('typeahead');
-          loop : for (var c = 0, clen = changes.length; c < clen; c++) {
-            for (var a = 0, alen = priv.settings.autoComplete.length; a < alen; a++) {
-              var autoComplete = priv.settings.autoComplete[a];
-              var source = autoComplete.source();
-              if (autoComplete.match(changes[c][0], changes[c][1])) {
-                var lowercaseVal = changes[c][3].toLowerCase();
-                for (var s = 0, slen = source.length; s < slen; s++) {
-                  if (changes[c][3] === source[s]) {
-                    continue loop; //perfect match
-                  }
-                  else if (lowercaseVal === source[s].toLowerCase()) {
-                    changes[c][3] = source[s]; //good match, fix the case
-                    continue loop;
-                  }
-                }
-                if (autoComplete.strict) {
-                  changes[c][3] = false; //no match, invalidate this change
-                }
-              }
-            }
-          }
-        }
-
-        if (priv.settings.onBeforeChange) {
-          var result = priv.settings.onBeforeChange(changes);
-          if (result === false) {
-            changes.splice(0, changes.length); //invalidate all changes (remove everything from array)
-          }
-        }
-      });
-      self.container.on("datachange.handsontable", function (event, changes, source) {
-        if (priv.settings.onChange) {
-          priv.settings.onChange(changes, source);
-        }
-      });
-    };
-
-    /**
-     * Set data at given cell
-     * @public
-     * @param {Number|Array} row or array of changes in format [[row, col, value, allowHtml], ...]
-     * @param {Number} col
-     * @param {String} value
-     * @param {Boolean} allowHtml
-     * @param {String} [source='edit'] String that identifies how this change will be described in changes array (useful in onChange callback)
-     */
-    this.setDataAtCell = function (row, col, value, allowHtml, source) {
-      var refreshRows = false, refreshCols = false, changes, i, ilen;
-
-      if (typeof row === "object") { //is stringish
-        changes = row;
-      }
-      else if (typeof value === "object") { //backwards compatibility
-        changes = value;
-      }
-      else {
-        changes = [
-          [row, col, value, allowHtml]
-        ];
-      }
-
-      for (i = 0, ilen = changes.length; i < ilen; i++) {
-        changes[i].splice(2, 0, datamap.get(changes[i][0], changes[i][1])); //add old value at index 2
-      }
-
-      self.container.triggerHandler("beforedatachange.handsontable", [changes]);
-
-      for (i = 0, ilen = changes.length; i < ilen; i++) {
-        if (changes[i][3] === false) {
-          continue;
-        }
-
-        row = changes[i][0];
-        col = changes[i][1];
-        value = changes[i][3];
-        allowHtml = changes[i][4] || allowHtml;
-
-        if (priv.settings.minSpareRows) {
-          while (row > self.rowCount - 1) {
-            datamap.createRow();
-            grid.createRow();
-            refreshRows = true;
-          }
-        }
-        if (priv.settings.minSpareCols) {
-          while (col > self.colCount - 1) {
-            datamap.createCol();
-            grid.createCol();
-            refreshCols = true;
-          }
-        }
-
-        var td = grid.getCellAtCoords({row: row, col: col});
-        switch (typeof value) {
-          case 'string':
-            break;
-
-          case 'number':
-            value += '';
-            break;
-
-          default:
-            value = '';
-        }
-        if (!allowHtml) {
-          value = value.replace(/&/g, "&amp;").replace(/</g, "&lt;").replace(/>/g, "&gt;").replace(/"/g, "&quot;").replace(/'/g, "&#039;"); //escape html special chars
-        }
-        td.innerHTML = value.replace(/\n/g, '<br/>');
-        self.minWidthFix(td);
-        datamap.set(row, col, value);
-        grid.updateLegend({row: row, col: col});
-      }
-      if (refreshRows) {
-        self.blockedCols.refresh();
-      }
-      if (refreshCols) {
-        self.blockedRows.refresh();
-      }
-      var recreated = grid.keepEmptyRows();
-      if (!recreated) {
-        selection.refreshBorders();
-      }
-      setTimeout(function () {
-        if (!refreshRows) {
-          self.blockedRows.dimensions(changes);
-        }
-        if (!refreshCols) {
-          self.blockedCols.dimensions(changes);
-        }
-      }, 10);
-      if (changes.length) {
-        self.container.triggerHandler("datachange.handsontable", [changes, source || 'edit']);
-      }
-      return td;
-    };
-
-    /**
-     * Returns current selection. Returns undefined if there is no selection.
-     * @public
-     * @return {Array} [topLeftRow, topLeftCol, bottomRightRow, bottomRightCol]
-     */
-    this.getSelected = function () { //https://github.com/warpech/jquery-handsontable/issues/44  //cjl
-      if (selection.isSelected()) {
-        var coords = grid.getCornerCoords([priv.selStart, priv.selEnd]);
-        return [coords.TL.row, coords.TL.col, coords.BR.row, coords.BR.col];
-      }
-    };
-
-    /**
-     * Load data from array
-     * @public
-     * @param {Array} data
-     * @param {Boolean} [allowHtml]
-     */
-    this.loadData = function (data, allowHtml) {
-      priv.isPopulated = false;
-      datamap.clear();
-      grid.clear();
-      grid.populateFromArray({
-        row: 0,
-        col: 0
-      }, data, null, allowHtml, 'loadData');
-      priv.isPopulated = true;
-      self.clearUndo();
-    };
-
-    /**
-     * Return 2-dimensional array with the current grid data
-     * @public
-     * @param {Boolean} [asReference=false] If TRUE, function will return direct reference to the internal data array. That is faster but should be used only to READ data (otherwise you will mess up the DOM table). To write data, you should always use method `setDataAtCell`.
-     * @return {Array}
-     */
-    this.getData = function (asReference) {
-      if (asReference === true) {
-        return datamap.getAll();
-      }
-      else {
-        return $.extend(true, [], datamap.getAll());
-      }
-    };
-
-    /**
-     * Update settings
-     * @public
-     */
-    this.updateSettings = function (settings) {
-      var i, j;
-
-      if (typeof settings.fillHandle !== "undefined") {
-        if (priv.fillHandle && settings.fillHandle === false) {
-          autofill.disable();
-        }
-        else if (!priv.fillHandle && settings.fillHandle === true) {
-          autofill.init();
-        }
-      }
-
-      if (typeof settings.undo !== "undefined") {
-        if (priv.undoRedo && settings.undo === false) {
-          priv.undoRedo = null;
-        }
-        else if (!priv.undoRedo && settings.undo === true) {
-          priv.undoRedo = new Handsontable.UndoRedo(self);
-        }
-      }
-
-      if (!self.blockedCols) {
-        self.blockedCols = new Handsontable.BlockedCols(self);
-        self.blockedRows = new Handsontable.BlockedRows(self);
-      }
-
-      for (i in settings) {
-        if (settings.hasOwnProperty(i)) {
-          priv.settings[i] = settings[i];
-
-          //launch extensions
-          if (Handsontable.extension[i]) {
-            priv.extensions[i] = new Handsontable.extension[i](self, settings[i]);
-          }
-        }
-      }
-
-      if (typeof settings.colHeaders !== "undefined") {
-        if (settings.colHeaders === false && priv.extensions["ColHeader"]) {
-          priv.extensions["ColHeader"].destroy();
-        }
-        else {
-          priv.extensions["ColHeader"] = new Handsontable.ColHeader(self, settings.colHeaders);
-        }
-      }
-
-      if (typeof settings.rowHeaders !== "undefined") {
-        if (settings.rowHeaders === false && priv.extensions["RowHeader"]) {
-          priv.extensions["RowHeader"].destroy();
-        }
-        else {
-          priv.extensions["RowHeader"] = new Handsontable.RowHeader(self, settings.rowHeaders);
-        }
-      }
-
-      var blockedRowsCount = self.blockedRows.count();
-      var blockedColsCount = self.blockedCols.count();
-      if (blockedRowsCount && blockedColsCount && (typeof settings.rowHeaders !== "undefined" || typeof settings.colHeaders !== "undefined")) {
-        if (priv.cornerHeader) {
-          priv.cornerHeader.remove();
-          priv.cornerHeader = null;
-        }
-
-        var position = self.table.position();
-        self.positionFix(position);
-
-        var div = document.createElement('div');
-        div.style.position = 'absolute';
-        div.style.top = position.top + 'px';
-        div.style.left = position.left + 'px';
-
-        var table = document.createElement('table');
-        table.cellPadding = 0;
-        table.cellSpacing = 0;
-        div.appendChild(table);
-
-        var thead = document.createElement('thead');
-        table.appendChild(thead);
-
-        var tr, th;
-        for (i = 0; i < blockedRowsCount; i++) {
-          tr = document.createElement('tr');
-          for (j = blockedColsCount - 1; j >= 0; j--) {
-            th = document.createElement('th');
-            th.className = self.blockedCols.headers[j].className;
-            th.innerHTML = self.blockedCols.headerText('&nbsp;');
-            self.minWidthFix(th);
-            tr.appendChild(th);
-          }
-          thead.appendChild(tr);
-        }
-        priv.cornerHeader = $(div);
-        priv.cornerHeader.on('click', function () {
-          selection.selectAll();
-        });
-        container.append(priv.cornerHeader);
-      }
-      else {
-        if (priv.cornerHeader) {
-          priv.cornerHeader.remove();
-          priv.cornerHeader = null;
-        }
-      }
-
-      self.blockedCols.update();
-      self.blockedRows.update();
-
-      var recreated = grid.keepEmptyRows();
-      if (!recreated) {
-        selection.refreshBorders();
-      }
-    };
-
-    /**
-     * Clears grid
-     * @public
-     */
-    this.clear = function () {
-      selection.selectAll();
-      selection.empty();
-    };
-
-    /**
-     * Clears undo history
-     * @public
-     */
-    this.clearUndo = function () {
-      priv.undoRedo && priv.undoRedo.clear();
-    };
-
-    /**
-     * Alters the grid
-     * @param {String} action See grid.alter for possible values
-     * @param {Number} from
-     * @param {Number} [to] Optional. Used only for actions "remove_row" and "remove_col"
-     * @public
-     */
-    this.alter = function (action, from, to) {
-      if (typeof to === "undefined") {
-        to = from;
-      }
-      switch (action) {
-        case "insert_row":
-        case "remove_row":
-          grid.alter(action, {row: from, col: 0}, {row: to, col: 0});
-          break;
-
-        case "insert_col":
-        case "remove_col":
-          grid.alter(action, {row: 0, col: from}, {row: 0, col: to});
-          break;
-
-        default:
-          throw Error('There is no such action "' + action + '"');
-          break;
-      }
-    };
-
-    /**
-     * Returns <td> element corresponding to params row, col
-     * @param {Number} row
-     * @param {Number} col
-     * @public
-     * @return {Element}
-     */
-    this.getCell = function (row, col) {
-      return grid.getCellAtCoords({row: row, col: col});
-    };
-
-    /**
-     * Returns cell meta data object corresponding to params row, col
-     * @param {Number} row
-     * @param {Number} col
-     * @public
-     * @return {Object}
-     */
-    this.getCellMeta = function (row, col) {
-      return {
-        isWritable: grid.isCellWritable($(grid.getCellAtCoords({row: row, col: col})))
-      }
-    };
-
-    /**
-     * Sets the cell to readonly
-     */
-     this.setCellReadOnly = function(row, col) {
-     	var $td = $(grid.getCellAtCoords({row: row, col: col}));
-	$td.data("readOnly",true);
-    };
-
-    /**
-     * Returns headers (if they are enabled)
-     * @param {Object} obj Instance of rowHeader or colHeader
-     * @param {Number} count Number of rows or cols
-     * @param {Number} index (Optional) Will return only header at given index
-     * @return {Array|String}
-     */
-    var getHeaderText = function (obj, count, index) {
-      if (obj) {
-        if (typeof index !== 'undefined') {
-          return obj.columnLabel(index);
-        }
-        else {
-          var headers = [];
-          for (var i = 0; i < count; i++) {
-            headers.push(obj.columnLabel(i));
-          }
-          return headers;
-        }
-      }
-    };
-
-    /**
-     * Return array of row headers (if they are enabled). If param `row` given, return header at given row as string
-     * @param {Number} row (Optional)
-     * @return {Array|String}
-     */
-    this.getRowHeader = function (row) {
-      return getHeaderText(self.rowHeader, self.rowCount, row);
-    };
-
-    /**
-     * Return array of col headers (if they are enabled). If param `col` given, return header at given col as string
-     * @param {Number} col (Optional)
-     * @return {Array|String}
-     */
-    this.getColHeader = function (col) {
-      return getHeaderText(self.colHeader, self.colCount, col);
-    };
-
-    /**
-     * Selects cell on grid. Optionally selects range to another cell
-     * @param {Number} row
-     * @param {Number} col
-     * @param {Number} [endRow]
-     * @param {Number} [endCol]
-     * @param {Boolean} [scrollToCell=true] If true, viewport will be scrolled to the selection
-     * @public
-     */
-    this.selectCell = function (row, col, endRow, endCol, scrollToCell) {
-      selection.start({row: row, col: col});
-      if (typeof endRow === "undefined") {
-        selection.setRangeEnd(self.getCell(row, col), scrollToCell);
-      }
-      else {
-        selection.setRangeEnd(self.getCell(endRow, endCol), scrollToCell);
-      }
-    };
-
-    /**
-     * Deselects current sell selection on grid
-     * @public
-     */
-    this.deselectCell = function () {
-      selection.deselect();
-    };
-
-    /**
-     * Create DOM elements for selection border lines (top, right, bottom, left) and optionally background
-     * @constructor
-     * @param {jQuery} $container jQuery DOM element of handsontable container
-     * @param {Object} options Configurable options
-     * @param {Boolean} [options.bg] Should include a background
-     * @param {String} [options.className] CSS class for border elements
-     */
-    function Border($container, options) {
-      this.$container = $container;
-      var container = this.$container[0];
-
-      if (options.bg) {
-        this.bg = document.createElement("div");
-        this.bg.className = 'htBorderBg ' + options.className;
-        container.insertBefore(this.bg, container.firstChild);
-      }
-
-      this.main = document.createElement("div");
-      this.main.style.position = 'absolute';
-      this.main.style.top = 0;
-      this.main.style.left = 0;
-      this.main.innerHTML = (new Array(5)).join('<div class="htBorder ' + options.className + '"></div>');
-      this.disappear();
-      container.appendChild(this.main);
-
-      var nodes = this.main.childNodes;
-      this.top = nodes[0];
-      this.left = nodes[1];
-      this.bottom = nodes[2];
-      this.right = nodes[3];
-
-      this.borderWidth = $(this.left).width();
-    }
-
-    Border.prototype = {
-      /**
-       * Show border around one or many cells
-       * @param {Object[]} coordsArr
-       */
-      appear: function (coordsArr) {
-        var $from, $to, fromOffset, toOffset, containerOffset, top, minTop, left, minLeft, height, width;
-        if (this.disabled) {
-          return;
-        }
-
-        this.corners = grid.getCornerCoords(coordsArr);
-
-        $from = $(grid.getCellAtCoords(this.corners.TL));
-        $to = (coordsArr.length > 1) ? $(grid.getCellAtCoords(this.corners.BR)) : $from;
-        fromOffset = $from.offset();
-        toOffset = (coordsArr.length > 1) ? $to.offset() : fromOffset;
-        containerOffset = this.$container.offset();
-
-        minTop = fromOffset.top;
-        height = toOffset.top + $to.outerHeight() - minTop;
-        minLeft = fromOffset.left;
-        width = toOffset.left + $to.outerWidth() - minLeft;
-
-        top = minTop - containerOffset.top + this.$container.scrollTop() - 1;
-        left = minLeft - containerOffset.left + this.$container.scrollLeft() - 1;
-
-        if (parseInt($from.css('border-top-width')) > 0) {
-          top += 1;
-          height -= 1;
-        }
-        if (parseInt($from.css('border-left-width')) > 0) {
-          left += 1;
-          width -= 1;
-        }
-
-        if (top < 0) {
-          top = 0;
-        }
-        if (left < 0) {
-          left = 0;
-        }
-
-        if (this.bg) {
-          this.bg.style.top = top + 'px';
-          this.bg.style.left = left + 'px';
-          this.bg.style.width = width + 'px';
-          this.bg.style.height = height + 'px';
-          this.bg.style.display = 'block';
-        }
-
-        this.top.style.top = top + 'px';
-        this.top.style.left = left + 'px';
-        this.top.style.width = width + 'px';
-
-        this.left.style.top = top + 'px';
-        this.left.style.left = left + 'px';
-        this.left.style.height = height + 'px';
-
-        var delta = Math.floor(this.borderWidth / 2);
-
-        this.bottom.style.top = top + height - delta + 'px';
-        this.bottom.style.left = left + 'px';
-        this.bottom.style.width = width + 'px';
-
-        this.right.style.top = top + 'px';
-        this.right.style.left = left + width - delta + 'px';
-        this.right.style.height = height + 1 + 'px';
-
-        this.main.style.display = 'block';
-      },
-
-      /**
-       * Hide border
-       */
-      disappear: function () {
-        this.main.style.display = 'none';
-        if (this.bg) {
-          this.bg.style.display = 'none';
-        }
-        this.corners = null;
-      }
-    };
-
-    /**
-     * Create DOM element for drag-down handle
-     * @constructor
-     * @param {jQuery} $container jQuery DOM element of handsontable container
-     */
-    function FillHandle($container) {
-      this.$container = $container;
-      var container = this.$container[0];
-
-      this.handle = document.createElement("div");
-      this.handle.className = "htFillHandle";
-      this.disappear();
-      container.appendChild(this.handle);
-
-      var that = this;
-      $(this.handle).mousedown(function () {
-        that.isDragged = 1;
-      });
-    }
-
-    FillHandle.prototype = {
-      /**
-       * Show handle in cell corner
-       * @param {Object[]} coordsArr
-       */
-      appear: function (coordsArr) {
-        if (this.disabled) {
-          return;
-        }
-
-        var $td, tdOffset, containerOffset, top, left, height, width;
-
-        var corners = grid.getCornerCoords(coordsArr);
-
-        $td = $(grid.getCellAtCoords(corners.BR));
-        tdOffset = $td.offset();
-        containerOffset = this.$container.offset();
-
-        top = tdOffset.top - containerOffset.top + this.$container.scrollTop() - 1;
-        left = tdOffset.left - containerOffset.left + this.$container.scrollLeft() - 1;
-        height = $td.outerHeight();
-        width = $td.outerWidth();
-
-        this.handle.style.top = top + height - 3 + 'px';
-        this.handle.style.left = left + width - 3 + 'px';
-        this.handle.style.display = 'block';
-      },
-
-      /**
-       * Hide handle
-       */
-      disappear: function () {
-        this.handle.style.display = 'none';
-      }
-    };
-  };
-
-  var settings = {
-    'rows': 5,
-    'cols': 5,
-    'minSpareRows': 0,
-    'minSpareCols': 0,
-    'minHeight': 0,
-    'minWidth': 0,
-    'multiSelect': true,
-    'fillHandle': true,
-    'undo': true,
-    'enterBeginsEditing': true,
-    'enterMoves': {row: 1, col: 0},
-    'tabMoves': {row: 0, col: 1},
-    'autoWrapRow': false,
-    'autoWrapCol': false
-  };
-
-  $.fn.handsontable = function (action, options) {
-    var i, ilen, args, output = [];
-    if (typeof action !== 'string') { //init
-      options = action;
-      return this.each(function () {
-        var $this = $(this);
-        if ($this.data("handsontable")) {
-          instance = $this.data("handsontable");
-          instance.updateSettings(options);
-        }
-        else {
-          var currentSettings = $.extend({}, settings), instance;
-          if (options) {
-            $.extend(currentSettings, options);
-          }
-          instance = new Handsontable.Core($this, currentSettings);
-          $this.data("handsontable", instance);
-          instance.init();
-        }
-      });
-    }
-    else {
-      args = [];
-      if (arguments.length > 1) {
-        for (i = 1, ilen = arguments.length; i < ilen; i++) {
-          args.push(arguments[i]);
-        }
-      }
-      this.each(function () {
-        output = $(this).data("handsontable")[action].apply(this, args);
-      });
-      return output;
-    }
-  };
-})(jQuery, window, Handsontable);
-
-/**
- * Returns true if keyCode represents a printable character
- * @param {Number} keyCode
- * @return {Boolean}
- */
-Handsontable.helper.isPrintableChar = function (keyCode) {
-  return ((keyCode == 32) || //space
-      (keyCode >= 48 && keyCode <= 57) || //0-9
-      (keyCode >= 96 && keyCode <= 111) || //numpad
-      (keyCode >= 186 && keyCode <= 192) || //;=,-./`
-      (keyCode >= 219 && keyCode <= 222) || //[]{}\|"'
-      keyCode >= 226 || //special chars (229 for Asian chars)
-      (keyCode >= 65 && keyCode <= 90)); //a-z
-};
-(function ($) {
-  /**
-   * Handsontable UndoRedo class
-   */
-  Handsontable.UndoRedo = function (instance) {
-    var that = this;
-    this.instance = instance;
-    this.clear();
-    instance.container.on("datachange.handsontable", function (event, changes, origin) {
-      if (origin !== 'undo' && origin !== 'redo') {
-        that.add(changes);
-      }
-    });
-  };
-
-  /**
-   * Undo operation from current revision
-   */
-  Handsontable.UndoRedo.prototype.undo = function () {
-    var i, ilen;
-    if (this.isUndoAvailable()) {
-      var setData = $.extend(true, [], this.data[this.rev]);
-      for (i = 0, ilen = setData.length; i < ilen; i++) {
-        setData[i].splice(3, 1);
-      }
-      this.instance.setDataAtCell(setData, null, null, true, 'undo');
-      this.rev--;
-    }
-  };
-
-  /**
-   * Redo operation from current revision
-   */
-  Handsontable.UndoRedo.prototype.redo = function () {
-    var i, ilen;
-    if (this.isRedoAvailable()) {
-      this.rev++;
-      var setData = $.extend(true, [], this.data[this.rev]);
-      for (i = 0, ilen = setData.length; i < ilen; i++) {
-        setData[i].splice(2, 1);
-      }
-      this.instance.setDataAtCell(setData, null, null, true, 'redo');
-    }
-  };
-
-  /**
-   * Returns true if undo point is available
-   * @return {Boolean}
-   */
-  Handsontable.UndoRedo.prototype.isUndoAvailable = function () {
-    return (this.rev >= 0);
-  };
-
-  /**
-   * Returns true if redo point is available
-   * @return {Boolean}
-   */
-  Handsontable.UndoRedo.prototype.isRedoAvailable = function () {
-    return (this.rev < this.data.length - 1);
-  };
-
-  /**
-   * Add new history poins
-   * @param changes
-   */
-  Handsontable.UndoRedo.prototype.add = function (changes) {
-    this.rev++;
-    this.data.splice(this.rev); //if we are in point abcdef(g)hijk in history, remove everything after (g)
-    this.data.push(changes);
-  };
-
-  /**
-   * Clears undo history
-   */
-  Handsontable.UndoRedo.prototype.clear = function () {
-    this.data = [];
-    this.rev = -1;
-  };
-})(jQuery);
-(function ($) {
-  /**
-   * Handsontable BlockedRows class
-   * @param {Object} instance
-   */
-  Handsontable.BlockedRows = function (instance) {
-    this.instance = instance;
-    this.headers = [];
-    var position = instance.table.position();
-    instance.positionFix(position);
-    this.main = $('<div style="position: absolute; top: ' + position.top + 'px; left: ' + position.left + 'px"><table cellspacing="0" cellpadding="0"><thead></thead></table></div>');
-    this.instance.container.append(this.main);
-    this.hasCSS3 = !($.browser.msie && (parseInt($.browser.version, 10) <= 8)); //Used to get over IE8- not having :last-child selector
-    this.update();
-  };
-
-  /**
-   * Returns number of blocked cols
-   */
-  Handsontable.BlockedRows.prototype.count = function () {
-    return this.headers.length;
-  };
-
-  /**
-   * Create column header in the grid table
-   */
-  Handsontable.BlockedRows.prototype.createCol = function (className) {
-    var $tr, th, h, hlen = this.count();
-    for (h = 0; h < hlen; h++) {
-      $tr = this.main.find('thead tr.' + this.headers[h].className);
-      if (!$tr.length) {
-        $tr = $('<tr class="' + this.headers[h].className + '"></tr>');
-        this.main.find('thead').append($tr);
-      }
-      $tr = this.instance.table.find('thead tr.' + this.headers[h].className);
-      if (!$tr.length) {
-        $tr = $('<tr class="' + this.headers[h].className + '"></tr>');
-        this.instance.table.find('thead').append($tr);
-      }
-
-      th = document.createElement('th');
-      th.className = this.headers[h].className;
-      if (className) {
-        th.className += ' ' + className;
-      }
-      th.innerHTML = this.headerText('&nbsp;');
-      this.instance.minWidthFix(th);
-      this.instance.table.find('thead tr.' + this.headers[h].className)[0].appendChild(th);
-
-      th = document.createElement('th');
-      th.className = this.headers[h].className;
-      if (className) {
-        th.className += ' ' + className;
-      }
-      this.instance.minWidthFix(th);
-      this.main.find('thead tr.' + this.headers[h].className)[0].appendChild(th);
-    }
-  };
-
-  /**
-   * Create column header in the grid table
-   */
-  Handsontable.BlockedRows.prototype.create = function () {
-    var c;
-    if (this.count() > 0) {
-      this.instance.table.find('thead').empty();
-      this.main.find('thead').empty();
-      var offset = this.instance.blockedCols.count();
-      for (c = offset - 1; c >= 0; c--) {
-        this.createCol(this.instance.blockedCols.headers[c].className);
-      }
-      for (c = 0; c < this.instance.colCount; c++) {
-        this.createCol();
-      }
-    }
-    if (!this.hasCSS3) {
-      this.instance.container.find('thead tr.lastChild').not(':last-child').removeClass('lastChild');
-      this.instance.container.find('thead tr:last-child').not('.lastChild').addClass('lastChild');
-    }
-  };
-
-  /**
-   * Copy table column header onto the floating layer above the grid
-   */
-  Handsontable.BlockedRows.prototype.refresh = function () {
-    var label;
-    if (this.count() > 0) {
-      var that = this;
-      var hlen = this.count(), h;
-      for (h = 0; h < hlen; h++) {
-        var $tr = this.main.find('thead tr.' + this.headers[h].className);
-        var tr = $tr[0];
-        var ths = tr.childNodes;
-        var thsLen = ths.length;
-        var offset = this.instance.blockedCols.count();
-
-        while (thsLen > this.instance.colCount + offset) {
-          //remove excessive cols
-          thsLen--;
-          $(tr.childNodes[thsLen]).remove();
-        }
-
-        for (h = 0; h < hlen; h++) {
-          var realThs = this.instance.table.find('thead th.' + this.headers[h].className);
-          for (var i = 0; i < thsLen; i++) {
-            label = that.headers[h].columnLabel(i - offset);
-            if (this.headers[h].format && this.headers[h].format === 'small') {
-              realThs[i].innerHTML = this.headerText(label);
-              ths[i].innerHTML = this.headerText(label);
-            }
-            else {
-              realThs[i].innerHTML = label;
-              ths[i].innerHTML = label;
-            }
-            this.instance.minWidthFix(realThs[i]);
-            this.instance.minWidthFix(ths[i]);
-            ths[i].style.minWidth = realThs.eq(i).width() + 'px';
-          }
-        }
-      }
-
-      this.ths = this.main.find('tr:last-child th');
-      this.refreshBorders();
-    }
-  };
-
-  /**
-   * Refresh border width
-   */
-  Handsontable.BlockedRows.prototype.refreshBorders = function () {
-    if (this.count() > 0) {
-      if (this.instance.curScrollTop === 0) {
-        this.ths.css('borderBottomWidth', 0);
-      }
-      else if (this.instance.lastScrollTop === 0) {
-        this.ths.css('borderBottomWidth', '1px');
-      }
-    }
-  };
-
-  /**
-   * Recalculate column widths on the floating layer above the grid
-   * @param {Object} changes
-   */
-  Handsontable.BlockedRows.prototype.dimensions = function (changes) {
-    if (this.count() > 0) {
-      var offset = this.instance.blockedCols.count();
-      for (var i = 0, ilen = changes.length; i < ilen; i++) {
-        this.ths[changes[i][1] + offset].style.minWidth = $(this.instance.getCell(changes[i][0], changes[i][1])).width() + 'px';
-      }
-    }
-  };
-
-
-  /**
-   * Update settings of the column header
-   */
-  Handsontable.BlockedRows.prototype.update = function () {
-    this.create();
-    this.refresh();
-  };
-
-  /**
-   * Add column header to DOM
-   */
-  Handsontable.BlockedRows.prototype.addHeader = function (header) {
-    for (var h = this.count() - 1; h >= 0; h--) {
-      if (this.headers[h].className === header.className) {
-        this.headers.splice(h, 1); //if exists, remove then add to recreate
-      }
-    }
-    this.headers.push(header);
-    this.headers.sort(function (a, b) {
-      return a.priority || 0 - b.priority || 0
-    });
-    this.update();
-  };
-
-  /**
-   * Remove column header from DOM
-   */
-  Handsontable.BlockedRows.prototype.destroyHeader = function (className) {
-    for (var h = this.count() - 1; h >= 0; h--) {
-      if (this.headers[h].className === className) {
-        this.main.find('thead tr.' + this.headers[h].className).remove();
-        this.instance.table.find('thead tr.' + this.headers[h].className).remove();
-        this.headers.splice(h, 1);
-      }
-    }
-  };
-
-  /**
-   * Puts string to small text template
-   */
-  Handsontable.BlockedRows.prototype.headerText = function (str) {
-    return '&nbsp;<span class="small">' + str + '</span>&nbsp;';
-  };
-})(jQuery);
-(function ($) {
-  /**
-   * Handsontable BlockedCols class
-   * @param {Object} instance
-   */
-  Handsontable.BlockedCols = function (instance) {
-    this.heightMethod = ($.browser.mozilla || $.browser.opera) ? "outerHeight" : "height";
-    this.instance = instance;
-    this.headers = [];
-    var position = instance.table.position();
-    instance.positionFix(position);
-    this.main = $('<div style="position: absolute; top: ' + position.top + 'px; left: ' + position.left + 'px"><table cellspacing="0" cellpadding="0"><thead><tr></tr></thead><tbody></tbody></table></div>');
-    this.instance.container.append(this.main);
-  };
-
-  /**
-   * Returns number of blocked cols
-   */
-  Handsontable.BlockedCols.prototype.count = function () {
-    return this.headers.length;
-  };
-
-  /**
-   * Create row header in the grid table
-   */
-  Handsontable.BlockedCols.prototype.createRow = function (tr) {
-    var th;
-    var mainTr = document.createElement('tr');
-
-    for (var h = 0, hlen = this.count(); h < hlen; h++) {
-      th = document.createElement('th');
-      th.className = this.headers[h].className;
-      this.instance.minWidthFix(th);
-      tr.insertBefore(th, tr.firstChild);
-
-      th = document.createElement('th');
-      th.className = this.headers[h].className;
-      mainTr.insertBefore(th, mainTr.firstChild);
-    }
-
-    this.main.find('tbody')[0].appendChild(mainTr);
-  };
-
-  /**
-   * Create row header in the grid table
-   */
-  Handsontable.BlockedCols.prototype.create = function () {
-    var hlen = this.count(), h, th;
-    this.main.find('tbody').empty();
-    this.instance.table.find('tbody th').remove();
-    var $theadTr = this.main.find('thead tr');
-    $theadTr.empty();
-
-    if (hlen > 0) {
-      var offset = this.instance.blockedRows.count();
-      if (offset) {
-        for (h = 0; h < hlen; h++) {
-          th = $theadTr[0].getElementsByClassName ? $theadTr[0].getElementsByClassName(this.headers[h].className)[0] : $theadTr.find('.' + this.headers[h].className.replace(/\s/i, '.'))[0];
-          if (!th) {
-            th = document.createElement('th');
-            th.className = this.headers[h].className;
-            th.innerHTML = this.headerText('&nbsp;');
-            this.instance.minWidthFix(th);
-            $theadTr[0].insertBefore(th, $theadTr[0].firstChild);
-          }
-        }
-      }
-
-      var trs = this.instance.table.find('tbody')[0].childNodes;
-      for (var r = 0; r < this.instance.rowCount; r++) {
-        this.createRow(trs[r]);
-      }
-    }
-  };
-
-  /**
-   * Copy table row header onto the floating layer above the grid
-   */
-  Handsontable.BlockedCols.prototype.refresh = function () {
-    var hlen = this.count(), h, th, realTh, i, label;
-    if (hlen > 0) {
-      var $tbody = this.main.find('tbody');
-      var tbody = $tbody[0];
-      var trs = tbody.childNodes;
-      var trsLen = trs.length;
-      while (trsLen > this.instance.rowCount) {
-        //remove excessive rows
-        trsLen--;
-        $(tbody.childNodes[trsLen]).remove();
-      }
-
-      var realTrs = this.instance.table.find('tbody tr');
-      for (i = 0; i < trsLen; i++) {
-        for (h = 0; h < hlen; h++) {
-          label = this.headers[h].columnLabel(i);
-          realTh = realTrs[i].getElementsByClassName ? realTrs[i].getElementsByClassName(this.headers[h].className)[0] : $(realTrs[i]).find('.' + this.headers[h].className.replace(/\s/i, '.'))[0];
-          th = trs[i].getElementsByClassName ? trs[i].getElementsByClassName(this.headers[h].className)[0] : $(trs[i]).find('.' + this.headers[h].className.replace(/\s/i, '.'))[0];
-          if (this.headers[h].format && this.headers[h].format === 'small') {
-            realTh.innerHTML = this.headerText(label);
-            th.innerHTML = this.headerText(label);
-          }
-          else {
-            realTh.innerHTML = label;
-            th.innerHTML = label;
-          }
-          this.instance.minWidthFix(th);
-          th.style.height = $(realTh)[this.heightMethod]() + 'px';
-        }
-      }
-
-      this.ths = this.main.find('th:last-child');
-      this.refreshBorders();
-    }
-  };
-
-  /**
-   * Refresh border width
-   */
-  Handsontable.BlockedCols.prototype.refreshBorders = function () {
-    if (this.count() > 0) {
-      if (this.instance.curScrollLeft === 0) {
-        this.ths.css('borderRightWidth', 0);
-      }
-      else if (this.instance.lastScrollLeft === 0) {
-        this.ths.css('borderRightWidth', '1px');
-      }
-    }
-  };
-
-  /**
-   * Recalculate row heights on the floating layer above the grid
-   * @param {Object} changes
-   */
-  Handsontable.BlockedCols.prototype.dimensions = function (changes) {
-    if (this.count() > 0) {
-      var trs = this.main[0].firstChild.getElementsByTagName('tbody')[0].childNodes;
-      for (var i = 0, ilen = changes.length; i < ilen; i++) {
-        var $th = $(this.instance.getCell(changes[i][0], changes[i][1]));
-        if ($th.length) {
-          trs[changes[i][0]].firstChild.style.height = $th[this.heightMethod]() + 'px';
-        }
-      }
-    }
-  };
-
-  /**
-   * Update settings of the row header
-   */
-  Handsontable.BlockedCols.prototype.update = Handsontable.BlockedRows.prototype.update;
-
-  /**
-   * Add row header to DOM
-   */
-  Handsontable.BlockedCols.prototype.addHeader = function (header) {
-    for (var h = this.count() - 1; h >= 0; h--) {
-      if (this.headers[h].className === header.className) {
-        this.headers.splice(h, 1); //if exists, remove then add to recreate
-      }
-    }
-    this.headers.push(header);
-    this.headers.sort(function (a, b) {
-      return a.priority || 0 - b.priority || 0
-    });
-  };
-
-  /**
-   * Remove row header from DOM
-   */
-  Handsontable.BlockedCols.prototype.destroyHeader = function (className) {
-    for (var h = this.count() - 1; h >= 0; h--) {
-      if (this.headers[h].className === className) {
-        this.headers.splice(h, 1);
-      }
-    }
-  };
-
-  /**
-   * Puts string to small text template
-   */
-  Handsontable.BlockedCols.prototype.headerText = Handsontable.BlockedRows.prototype.headerText;
-})(jQuery);
-(function ($) {
-  /**
-   * Handsontable RowHeader extension
-   * @param {Object} instance
-   * @param {Array|Boolean} [labels]
-   */
-  Handsontable.RowHeader = function (instance, labels) {
-    var that = this;
-    this.className = 'htRowHeader';
-    instance.blockedCols.main.on('mousedown', 'th.htRowHeader', function (event) {
-      if (!$(event.target).hasClass('btn') && !$(event.target).hasClass('btnContainer')) {
-        instance.deselectCell();
-        $(this).addClass('active');
-        that.lastActive = this;
-        var offset = instance.blockedRows.count();
-        instance.selectCell(this.parentNode.rowIndex - offset, 0, this.parentNode.rowIndex - offset, instance.colCount - 1, false);
-      }
-    });
-    instance.container.on('deselect.handsontable', function () {
-      that.deselect();
-    });
-    this.labels = labels;
-    this.instance = instance;
-    this.instance.rowHeader = this;
-    this.format = 'small';
-    instance.blockedCols.addHeader(this);
-  };
-
-  /**
-   * Return custom row label or automatically generate one
-   * @param {Number} index Row index
-   * @return {String}
-   */
-  Handsontable.RowHeader.prototype.columnLabel = function (index) {
-    if (typeof this.labels[index] !== 'undefined') {
-      return this.labels[index];
-    }
-    return index + 1;
-  };
-
-  /**
-   * Remove current highlight of a currently selected row header
-   */
-  Handsontable.RowHeader.prototype.deselect = function () {
-    if (this.lastActive) {
-      $(this.lastActive).removeClass('active');
-      this.lastActive = null;
-    }
-  };
-
-  /**
-   *
-   */
-  Handsontable.RowHeader.prototype.destroy = function () {
-    this.instance.blockedCols.destroyHeader(this.className);
-  };
-})(jQuery);
-(function ($) {
-  /**
-   * Handsontable ColHeader extension
-   * @param {Object} instance
-   * @param {Array|Boolean} [labels]
-   */
-  Handsontable.ColHeader = function (instance, labels) {
-    var that = this;
-    this.className = 'htColHeader';
-    instance.blockedRows.main.on('mousedown', 'th.htColHeader', function () {
-      instance.deselectCell();
-      var $th = $(this);
-      $th.addClass('active');
-      that.lastActive = this;
-      var index = $th.index();
-      var offset = instance.blockedCols ? instance.blockedCols.count() : 0;
-      instance.selectCell(0, index - offset, instance.rowCount - 1, index - offset, false);
-    });
-    instance.container.on('deselect.handsontable', function () {
-      that.deselect();
-    });
-    this.instance = instance;
-    this.labels = labels;
-    this.instance.colHeader = this;
-    this.format = 'small';
-    instance.blockedRows.addHeader(this);
-  };
-
-  /**
-   * Return custom column label or automatically generate one
-   * @param {Number} index Row index
-   * @return {String}
-   */
-  Handsontable.ColHeader.prototype.columnLabel = function (index) {
-    if (typeof this.labels[index] !== 'undefined') {
-      return this.labels[index];
-    }
-    var dividend = index + 1;
-    var columnLabel = '';
-    var modulo;
-    while (dividend > 0) {
-      modulo = (dividend - 1) % 26;
-      columnLabel = String.fromCharCode(65 + modulo) + columnLabel;
-      dividend = parseInt((dividend - modulo) / 26);
-    }
-    return columnLabel;
-  };
-
-  /**
-   * Remove current highlight of a currently selected column header
-   */
-  Handsontable.ColHeader.prototype.deselect = Handsontable.RowHeader.prototype.deselect;
-
-<<<<<<< HEAD
-/**
- *
- */
-handsontable.ColHeader.prototype.destroy = function () {
-  this.instance.blockedRows.destroyHeader(this.className);
-};
-
-=======
-  /**
-   *
-   */
-  Handsontable.ColHeader.prototype.destroy = function () {
-    this.instance.blockedRows.destroyHeader(this.className);
-  };
-})(jQuery);
->>>>>>> 86d5174b
+/**
+ * Handsontable is a simple jQuery plugin for editable tables with basic copy-paste compatibility with Excel and Google Docs
+ *
+ * Copyright 2012, Marcin Warpechowski
+ * Licensed under the MIT license.
+ * http://warpech.github.com/jquery-handsontable/
+ */
+/*jslint white: true, browser: true, plusplus: true, indent: 4, maxerr: 50 */
+
+"use strict";
+var Handsontable = { //class namespace
+  extension: {}, //extenstion namespace
+  helper: {} //helper namespace
+};
+
+(function ($, window, Handsontable) {
+  Handsontable.Core = function (container, settings) {
+    this.container = container;
+
+    var priv, datamap, grid, selection, editproxy, highlight, autofill, interaction, self = this;
+
+    priv = {
+      settings: {},
+      isMouseOverTable: false,
+      isMouseDown: false,
+      isCellEdited: false,
+      selStart: null,
+      selEnd: null,
+      editProxy: false,
+      isPopulated: null,
+      scrollable: null,
+      hasLegend: null,
+      lastAutoComplete: null,
+      undoRedo: null,
+      extensions: {}
+    };
+
+    var lastChange = '';
+
+    function isAutoComplete() {
+      var typeahead = priv.editProxy.data("typeahead");
+      if (typeahead && typeahead.$menu.is(":visible")) {
+        return typeahead;
+      }
+      else {
+        return false;
+      }
+    }
+
+    /**
+     * Measure the width and height of browser scrollbar
+     * @return {Object}
+     */
+    function measureScrollbar() {
+      var div = $('<div style="width:150px;height:150px;overflow:hidden;position:absolute;top:200px;left:200px"><div style="width:100%;height:100%;position:absolute">x</div>');
+      $('body').append(div);
+      var subDiv = $(div[0].firstChild);
+      var w1 = subDiv.innerWidth();
+      var h1 = subDiv.innerHeight();
+      div[0].style.overflow = 'scroll';
+      w1 -= subDiv.innerWidth();
+      h1 -= subDiv.innerHeight();
+      div.remove();
+      return {width: w1, height: h1};
+    }
+
+    /**
+     * Copied from bootstrap-typeahead.js for reference
+     */
+    function defaultAutoCompleteHighlighter(item) {
+      var query = this.query.replace(/[\-\[\]{}()*+?.,\\\^$|#\s]/g, '\\$&');
+      return item.replace(new RegExp('(' + query + ')', 'ig'), function ($1, match) {
+        return '<strong>' + match + '</strong>';
+      })
+    }
+
+    var hasMinWidthProblem = ($.browser.msie && (parseInt($.browser.version, 10) <= 7));
+    /**
+     * Used to get over IE7 not respecting CSS min-width (and also not showing border around empty cells)
+     * @param {Element} td
+     */
+    this.minWidthFix = function (td) {
+      if (hasMinWidthProblem) {
+        if (td.className) {
+          td.innerHTML = '<div class="minWidthFix ' + td.className + '">' + td.innerHTML + '</div>';
+        }
+        else {
+          td.innerHTML = '<div class="minWidthFix">' + td.innerHTML + '</div>';
+        }
+      }
+    };
+
+    var hasPositionProblem = ($.browser.msie && (parseInt($.browser.version, 10) <= 7));
+    /**
+     * Used to get over IE7 returning negative position in demo/buttons.html
+     * @param {Object} position
+     */
+    this.positionFix = function (position) {
+      if (hasPositionProblem) {
+        if (position.top < 0) {
+          position.top = 0;
+        }
+        if (position.left < 0) {
+          position.left = 0;
+        }
+      }
+    };
+
+    /**
+     * This will parse a delimited string into an array of arrays. The default delimiter is the comma, but this can be overriden in the second argument.
+     * @see http://www.bennadel.com/blog/1504-Ask-Ben-Parsing-CSV-Strings-With-Javascript-Exec-Regular-Expression-Command.htm
+     * @param strData
+     * @param strDelimiter
+     */
+    var strDelimiter = '\t';
+    var objPattern = new RegExp("(\\" + strDelimiter + "|\\r?\\n|\\r|^)(?:\"([^\"]*(?:\"\"[^\"]*)*)\"|([^\"\\" + strDelimiter + "\\r\\n]*))", "gi");
+    var dblQuotePattern = /""/g;
+
+    function CSVToArray(strData) {
+      var rows;
+      if (strData.indexOf('"') === -1) { //if there is no " symbol, we don't have to use regexp to parse the input
+        var r, rlen;
+        rows = strData.split("\n");
+        if (rows.length > 1 && rows[rows.length - 1] === '') {
+          rows.pop();
+        }
+        for (r = 0, rlen = rows.length; r < rlen; r++) {
+          rows[r] = rows[r].split("\t");
+        }
+      }
+      else {
+        rows = [
+          []
+        ];
+        var arrMatches, strMatchedValue;
+        while (arrMatches = objPattern.exec(strData)) {
+          var strMatchedDelimiter = arrMatches[ 1 ];
+          if (strMatchedDelimiter.length && (strMatchedDelimiter != strDelimiter)) {
+            rows.push([]);
+          }
+          if (arrMatches[2]) {
+            strMatchedValue = arrMatches[2].replace(dblQuotePattern, '"');
+          }
+          else {
+            strMatchedValue = arrMatches[3];
+
+          }
+          rows[rows.length - 1].push(strMatchedValue);
+        }
+      }
+      return rows;
+    }
+
+    datamap = {
+      data: [],
+
+      /**
+       * Creates row at the bottom of the data array
+       * @param {Object} [coords] Optional. Coords of the cell before which the new row will be inserted
+       */
+      createRow: function (coords) {
+        var row = [];
+        for (var c = 0; c < self.colCount; c++) {
+          row.push('');
+        }
+        if (!coords || coords.row >= self.rowCount) {
+          datamap.data.push(row);
+        }
+        else {
+          datamap.data.splice(coords.row, 0, row);
+        }
+      },
+
+      /**
+       * Creates col at the right of the data array
+       * @param {Object} [coords] Optional. Coords of the cell before which the new column will be inserted
+       */
+      createCol: function (coords) {
+        var r = 0;
+        if (!coords || coords.col >= self.colCount) {
+          for (; r < self.rowCount; r++) {
+            datamap.data[r].push('');
+          }
+        }
+        else {
+          for (; r < self.rowCount; r++) {
+            datamap.data[r].splice(coords.col, 0, '');
+          }
+        }
+      },
+
+      /**
+       * Removes row at the bottom of the data array
+       * @param {Object} [coords] Optional. Coords of the cell which row will be removed
+       * @param {Object} [toCoords] Required if coords is defined. Coords of the cell until which all rows will be removed
+       */
+      removeRow: function (coords, toCoords) {
+        if (!coords || coords.row === self.rowCount - 1) {
+          datamap.data.pop();
+        }
+        else {
+          datamap.data.splice(coords.row, toCoords.row - coords.row + 1);
+        }
+      },
+
+      /**
+       * Removes col at the right of the data array
+       * @param {Object} [coords] Optional. Coords of the cell which col will be removed
+       * @param {Object} [toCoords] Required if coords is defined. Coords of the cell until which all cols will be removed
+       */
+      removeCol: function (coords, toCoords) {
+        var r = 0;
+        if (!coords || coords.col === self.colCount - 1) {
+          for (; r < self.rowCount; r++) {
+            datamap.data[r].pop();
+          }
+        }
+        else {
+          var howMany = toCoords.col - coords.col + 1;
+          for (; r < self.rowCount; r++) {
+            datamap.data[r].splice(coords.col, howMany);
+          }
+        }
+      },
+
+      /**
+       * Returns single value from the data array
+       * @param {Number} row
+       * @param {Number} col
+       */
+      get: function (row, col) {
+        return datamap.data[row] ? datamap.data[row][col] : null;
+      },
+
+      /**
+       * Saves single value to the data array
+       * @param {Number} row
+       * @param {Number} col
+       * @param {String} value
+       */
+      set: function (row, col, value) {
+        datamap.data[row][col] = value;
+      },
+
+      /**
+       * Clears the data array
+       */
+      clear: function () {
+        for (var r = 0; r < self.rowCount; r++) {
+          for (var c = 0; c < self.colCount; c++) {
+            datamap.data[r][c] = '';
+          }
+        }
+      },
+
+      /**
+       * Returns the data array
+       * @return {Array}
+       */
+      getAll: function () {
+        return datamap.data;
+      },
+
+      /**
+       * Returns data range as array
+       * @param {Object} start Start selection position
+       * @param {Object} end End selection position
+       * @return {Array}
+       */
+      getRange: function (start, end) {
+        var r, rlen, c, clen, output = [], row;
+        rlen = Math.max(start.row, end.row);
+        clen = Math.max(start.col, end.col);
+        for (r = Math.min(start.row, end.row); r <= rlen; r++) {
+          row = [];
+          for (c = Math.min(start.col, end.col); c <= clen; c++) {
+            row.push(datamap.data[r][c]);
+          }
+          output.push(row);
+        }
+        return output;
+      },
+
+      /**
+       * Return data as text (tab separated columns)
+       * @param {Object} start (Optional) Start selection position
+       * @param {Object} end (Optional) End selection position
+       * @return {String}
+       */
+      getText: function (start, end) {
+        var data = datamap.getRange(start, end), text = '', r, rlen, c, clen, stripHtml = /<(?:.|\n)*?>/gm;
+        for (r = 0, rlen = data.length; r < rlen; r++) {
+          for (c = 0, clen = data[r].length; c < clen; c++) {
+            if (c > 0) {
+              text += "\t";
+            }
+            if (data[r][c].indexOf('\n') > -1) {
+              text += '"' + data[r][c].replace(stripHtml, '').replace(/"/g, '""') + '"';
+            }
+            else {
+              text += data[r][c].replace(stripHtml, '');
+            }
+          }
+          if (r !== rlen - 1) {
+            text += "\n";
+          }
+        }
+        text = text.replace(/&lt;/g, "<").replace(/&gt;/g, ">").replace(/&quot;/g, '"').replace(/&#039;/g, "'").replace(/&amp;/g, "&"); //unescape html special chars
+        return text;
+      }
+    };
+
+    grid = {
+      /**
+       * Alter grid
+       * @param {String} action Possible values: "insert_row", "insert_col", "remove_row", "remove_col"
+       * @param {Object} coords
+       * @param {Object} [toCoords] Required only for actions "remove_row" and "remove_col"
+       */
+      alter: function (action, coords, toCoords) {
+        var oldData, newData, changes, r, rlen, c, clen, result;
+        oldData = $.extend(true, [], datamap.getAll());
+
+        switch (action) {
+          case "insert_row":
+            datamap.createRow(coords);
+            grid.createRow(coords);
+            self.blockedCols.refresh();
+            if (priv.selStart && priv.selStart.row >= coords.row) {
+              priv.selStart.row = priv.selStart.row + 1;
+              selection.transformEnd(1, 0);
+            }
+            else {
+              selection.transformEnd(0, 0); //refresh selection, otherwise arrow movement does not work
+            }
+            break;
+
+          case "insert_col":
+            datamap.createCol(coords);
+            grid.createCol(coords);
+            self.blockedRows.refresh();
+            if (priv.selStart && priv.selStart.col >= coords.col) {
+              priv.selStart.col = priv.selStart.col + 1;
+              selection.transformEnd(0, 1);
+            }
+            else {
+              selection.transformEnd(0, 0); //refresh selection, otherwise arrow movement does not work
+            }
+            break;
+
+          case "remove_row":
+            datamap.removeRow(coords, toCoords);
+            grid.removeRow(coords, toCoords);
+            result = grid.keepEmptyRows();
+            if (!result) {
+              self.blockedCols.refresh();
+            }
+            selection.transformEnd(0, 0); //refresh selection, otherwise arrow movement does not work
+            break;
+
+          case "remove_col":
+            datamap.removeCol(coords, toCoords);
+            grid.removeCol(coords, toCoords);
+            result = grid.keepEmptyRows();
+            if (!result) {
+              self.blockedRows.refresh();
+            }
+            selection.transformEnd(0, 0); //refresh selection, otherwise arrow movement does not work
+            break;
+        }
+
+        changes = [];
+        newData = datamap.getAll();
+        for (r = 0, rlen = newData.length; r < rlen; r++) {
+          for (c = 0, clen = newData[r].length; c < clen; c++) {
+            changes.push([r, c, oldData[r] ? oldData[r][c] : null, newData[r][c]]);
+          }
+        }
+        self.container.triggerHandler("datachange.handsontable", [changes, 'alter']);
+      },
+
+      /**
+       * Creates row at the bottom of the <table>
+       * @param {Object} [coords] Optional. Coords of the cell before which the new row will be inserted
+       */
+      createRow: function (coords) {
+        var tr, c, r, td;
+        tr = document.createElement('tr');
+        self.blockedCols.createRow(tr);
+        for (c = 0; c < self.colCount; c++) {
+          tr.appendChild(td = document.createElement('td'));
+          self.minWidthFix(td);
+        }
+        if (!coords || coords.row >= self.rowCount) {
+          priv.tableBody.appendChild(tr);
+          r = self.rowCount;
+        }
+        else {
+          var oldTr = grid.getCellAtCoords(coords).parentNode;
+          priv.tableBody.insertBefore(tr, oldTr);
+          r = coords.row;
+        }
+        self.rowCount++;
+        for (c = 0; c < self.colCount; c++) {
+          grid.updateLegend({row: r, col: c});
+        }
+      },
+
+      /**
+       * Creates col at the right of the <table>
+       * @param {Object} [coords] Optional. Coords of the cell before which the new column will be inserted
+       */
+      createCol: function (coords) {
+        var trs = priv.tableBody.childNodes, r, c, td;
+        self.blockedRows.createCol();
+        if (!coords || coords.col >= self.colCount) {
+          for (r = 0; r < self.rowCount; r++) {
+            trs[r].appendChild(td = document.createElement('td'));
+            self.minWidthFix(td);
+          }
+          c = self.colCount;
+        }
+        else {
+          for (r = 0; r < self.rowCount; r++) {
+            trs[r].insertBefore(td = document.createElement('td'), grid.getCellAtCoords({row: r, col: coords.col}));
+            self.minWidthFix(td);
+          }
+          c = coords.col;
+        }
+        self.colCount++;
+        for (r = 0; r < self.rowCount; r++) {
+          grid.updateLegend({row: r, col: c});
+        }
+      },
+
+      /**
+       * Removes row at the bottom of the <table>
+       * @param {Object} [coords] Optional. Coords of the cell which row will be removed
+       * @param {Object} [toCoords] Required if coords is defined. Coords of the cell until which all rows will be removed
+       */
+      removeRow: function (coords, toCoords) {
+        if (!coords || coords.row === self.rowCount - 1) {
+          $(priv.tableBody.childNodes[self.rowCount - 1]).remove();
+          self.rowCount--;
+        }
+        else {
+          for (var i = toCoords.row; i >= coords.row; i--) {
+            $(priv.tableBody.childNodes[i]).remove();
+            self.rowCount--;
+          }
+        }
+      },
+
+      /**
+       * Removes col at the right of the <table>
+       * @param {Object} [coords] Optional. Coords of the cell which col will be removed
+       * @param {Object} [toCoords] Required if coords is defined. Coords of the cell until which all cols will be removed
+       */
+      removeCol: function (coords, toCoords) {
+        var trs = priv.tableBody.childNodes, colThs, i;
+        if (self.blockedRows) {
+          colThs = self.table.find('thead th');
+        }
+        var r = 0;
+        if (!coords || coords.col === self.colCount - 1) {
+          for (; r < self.rowCount; r++) {
+            $(trs[r].childNodes[self.colCount + self.blockedCols.count() - 1]).remove();
+            if (colThs) {
+              colThs.eq(self.colCount + self.blockedCols.count() - 1).remove();
+            }
+          }
+          self.colCount--;
+        }
+        else {
+          for (; r < self.rowCount; r++) {
+            for (i = toCoords.col; i >= coords.col; i--) {
+              $(trs[r].childNodes[i + self.blockedCols.count()]).remove();
+
+            }
+          }
+          if (colThs) {
+            for (i = toCoords.col; i >= coords.col; i--) {
+              colThs.eq(i + self.blockedCols.count()).remove();
+            }
+          }
+          self.colCount -= toCoords.col - coords.col + 1;
+        }
+      },
+
+      /**
+       * Makes sure there are empty rows at the bottom of the table
+       * @return recreate {Boolean} TRUE if row or col was added or removed
+       */
+      keepEmptyRows: function () {
+        var rows, r, c, clen, emptyRows = 0, emptyCols = 0, rlen, recreateRows = false, recreateCols = false;
+
+        var $tbody = $(priv.tableBody);
+
+        //count currently empty rows
+        rows = datamap.getAll();
+        rlen = rows.length;
+        rows : for (r = rlen - 1; r >= 0; r--) {
+          for (c = 0, clen = rows[r].length; c < clen; c++) {
+            if (rows[r][c] !== '') {
+              break rows;
+            }
+          }
+          emptyRows++;
+        }
+
+        //should I add empty rows to meet minSpareRows?
+        if (self.rowCount < priv.settings.rows || emptyRows < priv.settings.minSpareRows) {
+          for (; self.rowCount < priv.settings.rows || emptyRows < priv.settings.minSpareRows; emptyRows++) {
+            datamap.createRow();
+            grid.createRow();
+            recreateRows = true;
+          }
+        }
+
+        //should I add empty rows to meet minHeight
+        //WARNING! jQuery returns 0 as height() for container which is not :visible. this will lead to a infinite loop
+        if (priv.settings.minHeight) {
+          if ($tbody.height() > 0 && $tbody.height() <= priv.settings.minHeight) {
+            while ($tbody.height() <= priv.settings.minHeight) {
+              datamap.createRow();
+              grid.createRow();
+              recreateRows = true;
+            }
+          }
+        }
+
+        //count currently empty cols
+        rows = datamap.getAll();
+        rlen = rows.length;
+        if (rlen > 0) {
+          clen = rows[0].length;
+          cols : for (c = clen - 1; c >= 0; c--) {
+            for (r = 0; r < rlen; r++) {
+              if (rows[r][c] !== '') {
+                break cols;
+              }
+            }
+            emptyCols++;
+          }
+        }
+
+        //should I add empty cols to meet minSpareCols?
+        if (self.colCount < priv.settings.cols || emptyCols < priv.settings.minSpareCols) {
+          for (; self.colCount < priv.settings.cols || emptyCols < priv.settings.minSpareCols; emptyCols++) {
+            datamap.createCol();
+            grid.createCol();
+            recreateCols = true;
+          }
+        }
+
+        //should I add empty rows to meet minWidth
+        //WARNING! jQuery returns 0 as width() for container which is not :visible. this will lead to a infinite loop
+        if (priv.settings.minWidth) {
+          if ($tbody.width() > 0 && $tbody.width() <= priv.settings.minWidth) {
+            while ($tbody.width() <= priv.settings.minWidth) {
+              datamap.createCol();
+              grid.createCol();
+              recreateCols = true;
+            }
+          }
+        }
+
+        if (!recreateRows && priv.settings.enterBeginsEditing) {
+          for (; ((priv.settings.rows && self.rowCount > priv.settings.rows) && (priv.settings.minSpareRows && emptyRows > priv.settings.minSpareRows) && (!priv.settings.minHeight || $tbody.height() - $tbody.find('tr:last').height() - 4 > priv.settings.minHeight)); emptyRows--) {
+            grid.removeRow();
+            datamap.removeRow();
+            recreateRows = true;
+          }
+        }
+
+        if (recreateRows && priv.selStart) {
+          //if selection is outside, move selection to last row
+          if (priv.selStart.row > self.rowCount - 1) {
+            priv.selStart.row = self.rowCount - 1;
+            if (priv.selEnd.row > priv.selStart.row) {
+              priv.selEnd.row = priv.selStart.row;
+            }
+          } else if (priv.selEnd.row > self.rowCount - 1) {
+            priv.selEnd.row = self.rowCount - 1;
+            if (priv.selStart.row > priv.selEnd.row) {
+              priv.selStart.row = priv.selEnd.row;
+            }
+          }
+        }
+
+        if (!recreateCols && priv.settings.enterBeginsEditing) {
+          for (; ((priv.settings.cols && self.colCount > priv.settings.cols) && (priv.settings.minSpareCols && emptyCols > priv.settings.minSpareCols) && (!priv.settings.minWidth || $tbody.width() - $tbody.find('tr:last').find('td:last').width() - 4 > priv.settings.minWidth)); emptyCols--) {
+            datamap.removeCol();
+            grid.removeCol();
+            recreateCols = true;
+          }
+        }
+
+        if (recreateCols && priv.selStart) {
+          //if selection is outside, move selection to last row
+          if (priv.selStart.col > self.colCount - 1) {
+            priv.selStart.col = self.colCount - 1;
+            if (priv.selEnd.col > priv.selStart.col) {
+              priv.selEnd.col = priv.selStart.col;
+            }
+          } else if (priv.selEnd.col > self.colCount - 1) {
+            priv.selEnd.col = self.colCount - 1;
+            if (priv.selStart.col > priv.selEnd.col) {
+              priv.selStart.col = priv.selEnd.col;
+            }
+          }
+        }
+
+        if (recreateRows || recreateCols) {
+          selection.refreshBorders();
+          self.blockedCols.refresh();
+          self.blockedRows.refresh();
+        }
+
+        return (recreateRows || recreateCols);
+      },
+
+      /**
+       * Update legend
+       */
+      updateLegend: function (coords) {
+        if (priv.settings.legend || priv.hasLegend) {
+          var $td = $(grid.getCellAtCoords(coords));
+          $td.removeAttr("style").removeAttr("title").removeData("readOnly");
+          $td[0].className = '';
+        }
+        if (priv.settings.legend) {
+          for (var j = 0, jlen = priv.settings.legend.length; j < jlen; j++) {
+            var legend = priv.settings.legend[j];
+            if (legend.match(coords.row, coords.col, datamap.getAll)) {
+              priv.hasLegend = true;
+              typeof legend.style !== "undefined" && $td.css(legend.style);
+              typeof legend.readOnly !== "undefined" && $td.data("readOnly", legend.readOnly);
+              typeof legend.title !== "undefined" && $td.attr("title", legend.title);
+              typeof legend.className !== "undefined" && $td.addClass(legend.className);
+            }
+          }
+        }
+      },
+
+      /**
+       * Is cell writable
+       */
+      isCellWritable: function ($td) {
+        if (priv.isPopulated && $td.data("readOnly")) {
+          return false;
+        }
+        return true;
+      },
+
+      /**
+       * Populate cells at position with 2d array
+       * @param {Object} start Start selection position
+       * @param {Array} input 2d array
+       * @param {Object} [end] End selection position (only for drag-down mode)
+       * @param {Boolean} [allowHtml]
+       * @param {String} [source="populateFromArray"]
+       * @return {Object|undefined} ending td in pasted area (only if any cell was changed)
+       */
+      populateFromArray: function (start, input, end, allowHtml, source) {
+        var r, rlen, c, clen, td, endTd, setData = [], current = {};
+        rlen = input.length;
+        if (rlen === 0) {
+          return false;
+        }
+        current.row = start.row;
+        current.col = start.col;
+        for (r = 0; r < rlen; r++) {
+          if ((end && current.row > end.row) || (!priv.settings.minSpareRows && current.row > self.rowCount - 1)) {
+            break;
+          }
+          current.col = start.col;
+          clen = input[r] ? input[r].length : 0;
+          for (c = 0; c < clen; c++) {
+            if ((end && current.col > end.col) || (!priv.settings.minSpareCols && current.col > self.colCount - 1)) {
+              break;
+            }
+            td = grid.getCellAtCoords(current);
+            if (grid.isCellWritable($(td))) {
+              setData.push([current.row, current.col, input[r][c], allowHtml]);
+            }
+            current.col++;
+            if (end && c === clen - 1) {
+              c = -1;
+            }
+          }
+          current.row++;
+          if (end && r === rlen - 1) {
+            r = -1;
+          }
+        }
+        endTd = self.setDataAtCell(setData, null, null, null, source || 'populateFromArray');
+        return endTd;
+      },
+
+      /**
+       * Clears all cells in the grid
+       */
+      clear: function () {
+        var tds = grid.getAllCells();
+        for (var i = 0, ilen = tds.length; i < ilen; i++) {
+          $(tds[i]).empty();
+          self.minWidthFix(tds[i]);
+          grid.updateLegend(grid.getCellCoords(tds[i]));
+        }
+      },
+
+      /**
+       * Returns coordinates given td object
+       */
+      getCellCoords: function (td) {
+        return {
+          row: td.parentNode.rowIndex - self.blockedRows.count(),
+          col: td.cellIndex - self.blockedCols.count()
+        };
+      },
+
+      /**
+       * Returns td object given coordinates
+       */
+      getCellAtCoords: function (coords) {
+        if (coords.row < 0 || coords.col < 0) {
+          return null;
+        }
+        var tr = priv.tableBody.childNodes[coords.row];
+        if (tr) {
+          return tr.childNodes[coords.col + self.blockedCols.count()];
+        }
+        else {
+          return null;
+        }
+      },
+
+      /**
+       * Returns the top left (TL) and bottom right (BR) selection coordinates
+       * @param {Object[]} coordsArr
+       * @returns {Object}
+       */
+      getCornerCoords: function (coordsArr) {
+        function mapProp(func, array, prop) {
+          function getProp(el) {
+            return el[prop];
+          }
+
+          if (Array.prototype.map) {
+            return func.apply(Math, array.map(getProp));
+          }
+          return func.apply(Math, $.map(array, getProp));
+        }
+
+        return {
+          TL: {
+            row: mapProp(Math.min, coordsArr, "row"),
+            col: mapProp(Math.min, coordsArr, "col")
+          },
+          BR: {
+            row: mapProp(Math.max, coordsArr, "row"),
+            col: mapProp(Math.max, coordsArr, "col")
+          }
+        };
+      },
+
+      /**
+       * Returns array of td objects given start and end coordinates
+       */
+      getCellsAtCoords: function (start, end) {
+        var corners = grid.getCornerCoords([start, end]);
+        var r, c, output = [];
+        for (r = corners.TL.row; r <= corners.BR.row; r++) {
+          for (c = corners.TL.col; c <= corners.BR.col; c++) {
+            output.push(grid.getCellAtCoords({
+              row: r,
+              col: c
+            }));
+          }
+        }
+        return output;
+      },
+
+      /**
+       * Returns all td objects in grid
+       */
+      getAllCells: function () {
+        var tds = [], trs, r, rlen, c, clen;
+        trs = priv.tableBody.childNodes;
+        rlen = self.rowCount;
+        if (rlen > 0) {
+          clen = self.colCount;
+          for (r = 0; r < rlen; r++) {
+            for (c = 0; c < clen; c++) {
+              tds.push(trs[r].childNodes[c + self.blockedCols.count()]);
+            }
+          }
+        }
+        return tds;
+      }
+    };
+
+    selection = {
+      /**
+       * Starts selection range on given td object
+       * @param td element
+       */
+      setRangeStart: function (td) {
+        selection.deselect();
+        priv.selStart = grid.getCellCoords(td);
+        selection.setRangeEnd(td);
+      },
+
+      /**
+       * Ends selection range on given td object
+       * @param {Element} td
+       * @param {Boolean} [scrollToCell=true] If true, viewport will be scrolled to range end
+       */
+      setRangeEnd: function (td, scrollToCell) {
+        var coords = grid.getCellCoords(td);
+        selection.end(coords);
+        if (!priv.settings.multiSelect) {
+          priv.selStart = coords;
+        }
+        if (priv.settings.onSelection) {
+          priv.settings.onSelection(priv.selStart.row, priv.selStart.col, priv.selEnd.row, priv.selEnd.col);
+        }
+        selection.refreshBorders();
+        if (scrollToCell !== false) {
+          highlight.scrollViewport(td);
+        }
+      },
+
+      /**
+       * Redraws borders around cells
+       */
+      refreshBorders: function () {
+        if (!selection.isSelected()) {
+          return;
+        }
+        if (priv.fillHandle) {
+          autofill.showHandle();
+        }
+        priv.currentBorder.appear([priv.selStart]);
+        highlight.on();
+        editproxy.prepare();
+      },
+
+      /**
+       * Setter/getter for selection start
+       */
+      start: function (coords) {
+        if (coords) {
+          priv.selStart = coords;
+        }
+        return priv.selStart;
+      },
+
+      /**
+       * Setter/getter for selection end
+       */
+      end: function (coords) {
+        if (coords) {
+          priv.selEnd = coords;
+        }
+        return priv.selEnd;
+      },
+
+      /**
+       * Returns information if we have a multiselection
+       * @return {Boolean}
+       */
+      isMultiple: function () {
+        return !(priv.selEnd.col === priv.selStart.col && priv.selEnd.row === priv.selStart.row);
+      },
+
+      /**
+       * Selects cell relative to current cell (if possible)
+       */
+      transformStart: function (rowDelta, colDelta, force) {
+        if (priv.selStart.row + rowDelta > self.rowCount - 1) {
+          if (force && priv.settings.minSpareRows > 0) {
+            self.alter("insert_row", self.rowCount);
+          }
+          else if (priv.settings.autoWrapCol && priv.selStart.col + colDelta < self.colCount - 1) {
+            rowDelta = 1 - self.rowCount;
+            colDelta = 1;
+          }
+        }
+        else if (priv.settings.autoWrapCol && priv.selStart.row + rowDelta < 0 && priv.selStart.col + colDelta >= 0) {
+          rowDelta = self.rowCount - 1;
+          colDelta = -1;
+        }
+        if (priv.selStart.col + colDelta > self.colCount - 1) {
+          if (force && priv.settings.minSpareCols > 0) {
+            self.alter("insert_col", self.colCount);
+          }
+          else if (priv.settings.autoWrapRow && priv.selStart.row + rowDelta < self.rowCount - 1) {
+            rowDelta = 1;
+            colDelta = 1 - self.colCount;
+          }
+        }
+        else if (priv.settings.autoWrapRow && priv.selStart.col + colDelta < 0 && priv.selStart.row + rowDelta >= 0) {
+          rowDelta = -1;
+          colDelta = self.colCount - 1;
+        }
+        var td = grid.getCellAtCoords({
+          row: (priv.selStart.row + rowDelta),
+          col: priv.selStart.col + colDelta
+        });
+        if (td) {
+          selection.setRangeStart(td);
+        }
+        else {
+          selection.setRangeStart(grid.getCellAtCoords(priv.selStart)); //rerun some routines
+        }
+      },
+
+      /**
+       * Sets selection end cell relative to current selection end cell (if possible)
+       */
+      transformEnd: function (rowDelta, colDelta) {
+        if (priv.selEnd) {
+          var td = grid.getCellAtCoords({
+            row: (priv.selEnd.row + rowDelta),
+            col: priv.selEnd.col + colDelta
+          });
+          if (td) {
+            selection.setRangeEnd(td);
+          }
+        }
+      },
+
+      /**
+       * Returns true if currently there is a selection on screen, false otherwise
+       * @return {Boolean}
+       */
+      isSelected: function () {
+        var selEnd = selection.end();
+        if (!selEnd || typeof selEnd.row === "undefined") {
+          return false;
+        }
+        return true;
+      },
+
+      /**
+       * Returns true if coords is within current selection coords
+       * @return {Boolean}
+       */
+      inInSelection: function (coords) {
+        if (!selection.isSelected()) {
+          return false;
+        }
+        var sel = grid.getCornerCoords([priv.selStart, priv.selEnd]);
+        return (sel.TL.row <= coords.row && sel.BR.row >= coords.row && sel.TL.col <= coords.col && sel.BR.col >= coords.col);
+      },
+
+      /**
+       * Deselects all selected cells
+       */
+      deselect: function () {
+        if (!selection.isSelected()) {
+          return;
+        }
+        if (priv.isCellEdited) {
+          editproxy.finishEditing();
+        }
+        highlight.off();
+        priv.currentBorder.disappear();
+        if (priv.fillHandle) {
+          autofill.hideHandle();
+        }
+        selection.end(false);
+        self.container.trigger('deselect.handsontable');
+      },
+
+      /**
+       * Select all cells
+       */
+      selectAll: function () {
+        if (!priv.settings.multiSelect) {
+          return;
+        }
+        var tds = grid.getAllCells();
+        if (tds.length) {
+          selection.setRangeStart(tds[0]);
+          selection.setRangeEnd(tds[tds.length - 1], false);
+        }
+      },
+
+      /**
+       * Deletes data from selected cells
+       */
+      empty: function () {
+        if (!selection.isSelected()) {
+          return;
+        }
+        var tds, i, ilen, changes = [], coords, old, $td;
+        tds = grid.getCellsAtCoords(priv.selStart, selection.end());
+        for (i = 0, ilen = tds.length; i < ilen; i++) {
+          coords = grid.getCellCoords(tds[i]);
+          old = datamap.get(coords.row, coords.col);
+          $td = $(tds[i]);
+          if (old !== '' && grid.isCellWritable($td)) {
+            $td.empty();
+            self.minWidthFix(tds[i]);
+            datamap.set(coords.row, coords.col, '');
+            changes.push([coords.row, coords.col, old, '']);
+            grid.updateLegend(coords);
+          }
+        }
+        if (changes.length) {
+          self.container.triggerHandler("datachange.handsontable", [changes, 'empty']);
+          setTimeout(function () {
+            self.blockedRows.dimensions(changes);
+            self.blockedCols.dimensions(changes);
+          }, 10);
+        }
+        grid.keepEmptyRows();
+        selection.refreshBorders();
+      }
+    };
+
+    highlight = {
+      /**
+       * Create highlight border
+       */
+      init: function () {
+        priv.selectionBorder = new Border(container, {
+          className: 'selection',
+          bg: true
+        });
+      },
+
+      /**
+       * Show border around selected cells
+       */
+      on: function () {
+        if (!selection.isSelected()) {
+          return false;
+        }
+        if (selection.isMultiple()) {
+          priv.selectionBorder.appear([priv.selStart, selection.end()]);
+        }
+        else {
+          priv.selectionBorder.disappear();
+        }
+      },
+
+      /**
+       * Hide border around selected cells
+       */
+      off: function () {
+        if (!selection.isSelected()) {
+          return false;
+        }
+        priv.selectionBorder.disappear();
+      },
+
+      /**
+       * Scroll viewport to selection
+       * @param td
+       */
+      scrollViewport: function (td) {
+        if (!selection.isSelected()) {
+          return false;
+        }
+
+        var $td = $(td);
+        var tdOffset = $td.offset();
+        var scrollLeft = priv.scrollable.scrollLeft(); //scrollbar position
+        var scrollTop = priv.scrollable.scrollTop(); //scrollbar position
+        var scrollOffset = priv.scrollable.offset();
+        var rowHeaderWidth = self.blockedCols.count() ? $(self.blockedCols.main[0].firstChild).outerWidth() : 2;
+        var colHeaderHeight = self.blockedRows.count() ? $(self.blockedRows.main[0].firstChild).outerHeight() : 2;
+
+        var offsetTop = tdOffset.top;
+        var offsetLeft = tdOffset.left;
+        var scrollWidth, scrollHeight;
+        if (scrollOffset) { //if is not the window
+          scrollWidth = priv.scrollable.outerWidth();
+          scrollHeight = priv.scrollable.outerHeight();
+          offsetTop += scrollTop - scrollOffset.top;
+          offsetLeft += scrollLeft - scrollOffset.left;
+        }
+        else {
+          scrollWidth = priv.scrollable.width(); //don't use outerWidth with window (http://api.jquery.com/outerWidth/)
+          scrollHeight = priv.scrollable.height();
+        }
+        scrollWidth -= priv.scrollbarSize.width;
+        scrollHeight -= priv.scrollbarSize.height;
+
+        var height = $td.outerHeight();
+        var width = $td.outerWidth();
+
+        if (scrollLeft + scrollWidth <= offsetLeft + width) {
+          setTimeout(function () {
+            priv.scrollable.scrollLeft(offsetLeft + width - scrollWidth);
+          }, 1);
+        }
+        else if (scrollLeft > offsetLeft - rowHeaderWidth) {
+          setTimeout(function () {
+            priv.scrollable.scrollLeft(offsetLeft - rowHeaderWidth);
+          }, 1);
+        }
+
+        if (scrollTop + scrollHeight <= offsetTop + height) {
+          setTimeout(function () {
+            priv.scrollable.scrollTop(offsetTop + height - scrollHeight);
+          }, 1);
+        }
+        else if (scrollTop > offsetTop - colHeaderHeight) {
+          setTimeout(function () {
+            priv.scrollable.scrollTop(offsetTop - colHeaderHeight);
+          }, 1);
+        }
+      }
+    };
+
+    autofill = {
+      /**
+       * Create fill handle and fill border objects
+       */
+      init: function () {
+        if (!priv.fillHandle) {
+          priv.fillHandle = new FillHandle(container);
+          priv.fillBorder = new Border(container, {
+            className: 'htFillBorder'
+          });
+
+          $(priv.fillHandle.handle).on('dblclick', autofill.selectAdjacent);
+        }
+        else {
+          priv.fillHandle.disabled = false;
+          priv.fillBorder.disabled = false;
+        }
+      },
+
+      /**
+       * Hide fill handle and fill border permanently
+       */
+      disable: function () {
+        priv.fillHandle.disabled = true;
+        priv.fillBorder.disabled = true;
+      },
+
+      /**
+       * Selects cells down to the last row in the left column, then fills down to that cell
+       */
+      selectAdjacent: function () {
+        var select, data, r, maxR, c;
+
+        if (selection.isMultiple()) {
+          select = priv.selectionBorder.corners;
+        }
+        else {
+          select = priv.currentBorder.corners;
+        }
+
+        priv.fillBorder.disappear();
+
+        data = datamap.getAll();
+        rows : for (r = select.BR.row + 1; r < self.rowCount; r++) {
+          for (c = select.TL.col; c <= select.BR.col; c++) {
+            if (data[r][c]) {
+              break rows;
+            }
+          }
+          if (!!data[r][select.TL.col - 1] || !!data[r][select.BR.col + 1]) {
+            maxR = r;
+          }
+        }
+        if (maxR) {
+          autofill.showBorder(grid.getCellAtCoords({row: maxR, col: select.BR.col}));
+          autofill.apply();
+        }
+      },
+
+      /**
+       * Apply fill values to the area in fill border, omitting the selection border
+       */
+      apply: function () {
+        var drag, select, start, end;
+
+        priv.fillHandle.isDragged = 0;
+
+        drag = priv.fillBorder.corners;
+        if (!drag) {
+          return;
+        }
+
+        priv.fillBorder.disappear();
+
+        if (selection.isMultiple()) {
+          select = priv.selectionBorder.corners;
+        }
+        else {
+          select = priv.currentBorder.corners;
+        }
+
+        if (drag.TL.row === select.TL.row && drag.TL.col < select.TL.col) {
+          start = drag.TL;
+          end = {
+            row: drag.BR.row,
+            col: select.TL.col - 1
+          };
+        }
+        else if (drag.TL.row === select.TL.row && drag.BR.col > select.BR.col) {
+          start = {
+            row: drag.TL.row,
+            col: select.BR.col + 1
+          };
+          end = drag.BR;
+        }
+        else if (drag.TL.row < select.TL.row && drag.TL.col === select.TL.col) {
+          start = drag.TL;
+          end = {
+            row: select.TL.row - 1,
+            col: drag.BR.col
+          };
+        }
+        else if (drag.BR.row > select.BR.row && drag.TL.col === select.TL.col) {
+          start = {
+            row: select.BR.row + 1,
+            col: drag.TL.col
+          };
+          end = drag.BR;
+        }
+
+        if (start) {
+          var inputArray = CSVToArray(priv.editProxy.val(), '\t');
+          grid.populateFromArray(start, inputArray, end, null, 'autofill');
+
+          selection.setRangeStart(grid.getCellAtCoords(drag.TL));
+          selection.setRangeEnd(grid.getCellAtCoords(drag.BR));
+        }
+        else {
+          //reset to avoid some range bug
+          selection.refreshBorders();
+        }
+      },
+
+      /**
+       * Show fill handle
+       */
+      showHandle: function () {
+        priv.fillHandle.appear([priv.selStart, priv.selEnd]);
+      },
+
+      /**
+       * Hide fill handle
+       */
+      hideHandle: function () {
+        priv.fillHandle.disappear();
+      },
+
+      /**
+       * Show fill border
+       */
+      showBorder: function (td) {
+        var coords = grid.getCellCoords(td);
+        var corners = grid.getCornerCoords([priv.selStart, priv.selEnd]);
+        if (priv.settings.fillHandle !== 'horizontal' && (corners.BR.row < coords.row || corners.TL.row > coords.row)) {
+          coords = {row: coords.row, col: corners.BR.col};
+        }
+        else if (priv.settings.fillHandle !== 'vertical') {
+          coords = {row: corners.BR.row, col: coords.col};
+        }
+        else {
+          return; //wrong direction
+        }
+        priv.fillBorder.appear([priv.selStart, priv.selEnd, coords]);
+      }
+    };
+
+    editproxy = {
+      /**
+       * Create input field
+       */
+      init: function () {
+        priv.editProxy = $('<textarea class="handsontableInput">');
+        priv.editProxyHolder = $('<div class="handsontableInputHolder">');
+        priv.editProxyHolder.append(priv.editProxy);
+
+        function onClick(event) {
+          event.stopPropagation();
+        }
+
+        function onCut() {
+          if (!priv.isCellEdited) {
+            setTimeout(function () {
+              selection.empty();
+            }, 100);
+          }
+        }
+
+        function onPaste() {
+          if (!priv.isCellEdited) {
+            setTimeout(function () {
+              var input = priv.editProxy.val().replace(/^[\r\n]*/g, '').replace(/[\r\n]*$/g, ''), //remove newline from the start and the end of the input
+                  inputArray = CSVToArray(input, '\t'),
+                  coords = grid.getCornerCoords([priv.selStart, priv.selEnd]),
+                  endTd = grid.populateFromArray(coords.TL, inputArray, {
+                    row: Math.max(coords.BR.row, inputArray.length - 1 + coords.TL.row),
+                    col: Math.max(coords.BR.col, inputArray[0].length - 1 + coords.TL.col)
+                  }, null, 'paste');
+              selection.setRangeEnd(endTd);
+            }, 100);
+          }
+        }
+
+        function onKeyDown(event) {
+          var r, c;
+          priv.lastKeyCode = event.keyCode;
+          if (selection.isSelected()) {
+            var ctrlDown = (event.ctrlKey || event.metaKey) && !event.altKey; //catch CTRL but not right ALT (which in some systems triggers ALT+CTRL)
+            if (Handsontable.helper.isPrintableChar(event.keyCode)) {
+              if (!priv.isCellEdited && !ctrlDown) { //disregard CTRL-key shortcuts
+                editproxy.beginEditing();
+              }
+              else if (ctrlDown) {
+                if (!priv.isCellEdited && event.keyCode === 65) { //CTRL + A
+                  selection.selectAll(); //select all cells
+                }
+                else if (!priv.isCellEdited && event.keyCode === 88 && $.browser.opera) { //CTRL + X
+                  priv.editProxy.triggerHandler('cut'); //simulate oncut for Opera
+                }
+                else if (!priv.isCellEdited && event.keyCode === 86 && $.browser.opera) { //CTRL + V
+                  priv.editProxy.triggerHandler('paste'); //simulate onpaste for Opera
+                }
+                else if (event.keyCode === 89 || (event.shiftKey && event.keyCode === 90)) { //CTRL + Y or CTRL + SHIFT + Z
+                  priv.undoRedo && priv.undoRedo.redo();
+                }
+                else if (event.keyCode === 90) { //CTRL + Z
+                  priv.undoRedo && priv.undoRedo.undo();
+                }
+              }
+              return;
+            }
+
+            var rangeModifier = event.shiftKey ? selection.setRangeEnd : selection.setRangeStart;
+
+            switch (event.keyCode) {
+              case 38: /* arrow up */
+                if (isAutoComplete()) {
+                  return true;
+                }
+                if (!priv.isCellEdited) {
+                  if (event.shiftKey) {
+                    selection.transformEnd(-1, 0);
+                  }
+                  else {
+                    selection.transformStart(-1, 0);
+                  }
+                  event.preventDefault();
+                }
+                else {
+                  editproxy.finishEditing(false, -1, 0);
+                }
+                break;
+
+              case 9: /* tab */
+                r = priv.settings.tabMoves.row;
+                c = priv.settings.tabMoves.col;
+                if (!isAutoComplete()) {
+                  if (event.shiftKey) {
+                    editproxy.finishEditing(false, -r, -c);
+                  }
+                  else {
+                    editproxy.finishEditing(false, r, c);
+                  }
+                }
+                event.preventDefault();
+                break;
+
+              case 39: /* arrow right */
+                if (!priv.isCellEdited) {
+                  if (event.shiftKey) {
+                    selection.transformEnd(0, 1);
+                  }
+                  else {
+                    selection.transformStart(0, 1);
+                  }
+                  event.preventDefault();
+                }
+                else if (editproxy.getCaretPosition() === priv.editProxy.val().length) {
+                  editproxy.finishEditing(false, 0, 1);
+                  if (isAutoComplete() && isAutoComplete().shown) {
+                    isAutoComplete().hide();
+                  }
+                }
+                break;
+
+              case 37: /* arrow left */
+                if (!priv.isCellEdited) {
+                  if (event.shiftKey) {
+                    selection.transformEnd(0, -1);
+                  }
+                  else {
+                    selection.transformStart(0, -1);
+                  }
+                  event.preventDefault();
+                }
+                else if (editproxy.getCaretPosition() === 0) {
+                  editproxy.finishEditing(false, 0, -1);
+                  if (isAutoComplete() && isAutoComplete().shown) {
+                    isAutoComplete().hide();
+                  }
+                }
+                break;
+
+              case 8: /* backspace */
+              case 46: /* delete */
+                if (!priv.isCellEdited) {
+                  selection.empty(event);
+                  event.preventDefault();
+                }
+                break;
+
+              case 40: /* arrow down */
+                if (!priv.isCellEdited) {
+                  if (event.shiftKey) {
+                    selection.transformEnd(1, 0); //expanding selection down with shift
+                  }
+                  else {
+                    selection.transformStart(1, 0); //move selection down
+                  }
+                }
+                else {
+                  if (isAutoComplete()) { //if browsing through autocomplete
+                    return true;
+                  }
+                  else {
+                    editproxy.finishEditing(false, 1, 0);
+                  }
+                }
+                break;
+
+              case 27: /* ESC */
+                if (priv.isCellEdited) {
+                  editproxy.finishEditing(true, 0, 0); //hide edit field, restore old value, don't move selection, but refresh routines
+                }
+                break;
+
+              case 113: /* F2 */
+                if (!priv.isCellEdited) {
+                  editproxy.beginEditing(true); //show edit field
+                  event.preventDefault(); //prevent Opera from opening Go to Page dialog
+                }
+                break;
+
+              case 13: /* return/enter */
+                r = priv.settings.enterMoves.row;
+                c = priv.settings.enterMoves.col;
+                if (priv.isCellEdited) {
+                  if ((event.ctrlKey && !selection.isMultiple()) || event.altKey) { //if ctrl+enter or alt+enter, add new line
+                    priv.editProxy.val(priv.editProxy.val() + '\n');
+                    priv.editProxy[0].focus();
+                  }
+                  else if (!isAutoComplete()) {
+                    if (event.shiftKey) { //if shift+enter, finish and move up
+                      editproxy.finishEditing(false, -r, -c, ctrlDown);
+                    }
+                    else { //if enter, finish and move down
+                      editproxy.finishEditing(false, r, c, ctrlDown);
+                    }
+                  }
+                }
+                else {
+                  if (event.shiftKey) {
+                    selection.transformStart(-r, -c); //move selection up
+                  }
+                  else {
+                    if (priv.settings.enterBeginsEditing) {
+                      if ((ctrlDown && !selection.isMultiple()) || event.altKey) { //if ctrl+enter or alt+enter, add new line
+                        editproxy.beginEditing(true, '\n'); //show edit field
+                      }
+                      else {
+                        editproxy.beginEditing(true); //show edit field
+                      }
+                    }
+                    else {
+                      selection.transformStart(r, c, true); //move selection down or create new row
+                    }
+                  }
+                }
+                event.preventDefault(); //don't add newline to field
+                break;
+
+              case 36: /* home */
+                if (!priv.isCellEdited) {
+                  if (event.ctrlKey || event.metaKey) {
+                    rangeModifier(grid.getCellAtCoords({row: 0, col: priv.selStart.col}));
+                  }
+                  else {
+                    rangeModifier(grid.getCellAtCoords({row: priv.selStart.row, col: 0}));
+                  }
+                }
+                break;
+
+              case 35: /* end */
+                if (!priv.isCellEdited) {
+                  if (event.ctrlKey || event.metaKey) {
+                    rangeModifier(grid.getCellAtCoords({row: self.rowCount - 1, col: priv.selStart.col}));
+                  }
+                  else {
+                    rangeModifier(grid.getCellAtCoords({row: priv.selStart.row, col: self.colCount - 1}));
+                  }
+                }
+                break;
+
+              case 33: /* pg up */
+                rangeModifier(grid.getCellAtCoords({row: 0, col: priv.selStart.col}));
+                break;
+
+              case 34: /* pg dn */
+                rangeModifier(grid.getCellAtCoords({row: self.rowCount - 1, col: priv.selStart.col}));
+                break;
+
+              default:
+                break;
+            }
+          }
+        }
+
+        function onChange() {
+          var move;
+          if (isAutoComplete()) { //could this change be from autocomplete
+            var val = priv.editProxy.val();
+            if (val !== lastChange && val === priv.lastAutoComplete) { //is it change from source (don't trigger on partial)
+              priv.isCellEdited = true;
+              if (priv.lastKeyCode === 9) { //tab
+                move = priv.settings.tabMoves;
+              }
+              else { //return/enter
+                move = priv.settings.enterMoves;
+              }
+              editproxy.finishEditing(false, move.row, move.col);
+            }
+            lastChange = val;
+          }
+        }
+
+        priv.editProxy.on('click', onClick);
+        priv.editProxy.on('cut', onCut);
+        priv.editProxy.on('paste', onPaste);
+        priv.editProxy.on('keydown', onKeyDown);
+        priv.editProxy.on('change', onChange);
+        container.append(priv.editProxyHolder);
+      },
+
+      /**
+       * Prepare text input to be displayed at given grid cell
+       */
+      prepare: function () {
+        if (priv.isCellEdited) {
+          return;
+        }
+
+        priv.editProxy.height(priv.editProxy.parent().innerHeight() - 4);
+        priv.editProxy.val(datamap.getText(priv.selStart, priv.selEnd));
+        setTimeout(editproxy.focus, 1);
+
+        if (priv.settings.autoComplete) {
+          var typeahead = priv.editProxy.data('typeahead');
+          if (!typeahead) {
+            priv.editProxy.typeahead({
+              updater: function (item) {
+                priv.lastAutoComplete = item;
+                return item
+              }
+            });
+            typeahead = priv.editProxy.data('typeahead');
+          }
+          typeahead.source = [];
+          for (var i = 0, ilen = priv.settings.autoComplete.length; i < ilen; i++) {
+            if (priv.settings.autoComplete[i].match(priv.selStart.row, priv.selStart.col, datamap.getAll)) {
+              typeahead.source = priv.settings.autoComplete[i].source(priv.selStart.row, priv.selStart.col);
+              typeahead.highlighter = priv.settings.autoComplete[i].highlighter || defaultAutoCompleteHighlighter;
+              break;
+            }
+          }
+        }
+
+        var current = grid.getCellAtCoords(priv.selStart);
+        var $current = $(current);
+        var currentOffset = $current.offset();
+        var containerOffset = container.offset();
+        var scrollTop = container.scrollTop();
+        var scrollLeft = container.scrollLeft();
+        var editTop = currentOffset.top - containerOffset.top + scrollTop - 1;
+        var editLeft = currentOffset.left - containerOffset.left + scrollLeft - 1;
+
+        if (editTop < 0) {
+          editTop = 0;
+        }
+        if (editLeft < 0) {
+          editLeft = 0;
+        }
+
+        if (self.blockedRows.count() > 0 && parseInt($current.css('border-top-width')) > 0) {
+          editTop += 1;
+        }
+        if (self.blockedCols.count() > 0 && parseInt($current.css('border-left-width')) > 0) {
+          editLeft += 1;
+        }
+
+        if ($.browser.msie && parseInt($.browser.version, 10) <= 7) {
+          editTop -= 1;
+        }
+
+        priv.editProxyHolder.addClass('htHidden');
+        priv.editProxyHolder.css({
+          top: editTop,
+          left: editLeft,
+          overflow: 'hidden'
+        });
+        priv.editProxy.css({
+          width: 0,
+          height: 0
+        });
+      },
+
+      /**
+       * Sets focus to textarea
+       */
+      focus: function () {
+        priv.editProxy[0].select();
+      },
+
+      /**
+       * Returns caret position in edit proxy
+       * @author http://stackoverflow.com/questions/263743/how-to-get-caret-position-in-textarea
+       * @return {Number}
+       */
+      getCaretPosition: function () {
+        var el = priv.editProxy[0];
+        if (el.selectionStart) {
+          return el.selectionStart;
+        }
+        else if (document.selection) {
+          el.focus();
+          var r = document.selection.createRange();
+          if (r == null) {
+            return 0;
+          }
+          var re = el.createTextRange(),
+              rc = re.duplicate();
+          re.moveToBookmark(r.getBookmark());
+          rc.setEndPoint('EndToStart', re);
+          return rc.text.length;
+        }
+        return 0;
+      },
+
+      /**
+       * Sets caret position in edit proxy
+       * @author http://blog.vishalon.net/index.php/javascript-getting-and-setting-caret-position-in-textarea/
+       * @param {Number}
+          */
+      setCaretPosition: function (pos) {
+        var el = priv.editProxy[0];
+        if (el.setSelectionRange) {
+          el.focus();
+          el.setSelectionRange(pos, pos);
+        }
+        else if (el.createTextRange) {
+          var range = el.createTextRange();
+          range.collapse(true);
+          range.moveEnd('character', pos);
+          range.moveStart('character', pos);
+          range.select();
+        }
+      },
+
+      /**
+       * Shows text input in grid cell
+       * @param {Boolean} useOriginalValue
+       * @param {String} suffix
+       */
+      beginEditing: function (useOriginalValue, suffix) {
+        if (priv.isCellEdited) {
+          return;
+        }
+
+        var td = grid.getCellAtCoords(priv.selStart),
+            $td = $(td);
+
+        if (!grid.isCellWritable($td)) {
+          return;
+        }
+
+        if (priv.fillHandle) {
+          autofill.hideHandle();
+        }
+
+        priv.isCellEdited = true;
+        lastChange = '';
+
+        if (useOriginalValue) {
+          var original = datamap.get(priv.selStart.row, priv.selStart.col) + (suffix || '');
+          priv.editProxy.val(original);
+          editproxy.setCaretPosition(original.length);
+        }
+        else {
+          priv.editProxy.val('');
+        }
+
+        var width, height;
+        if (priv.editProxy.autoResize) {
+          width = $td.width();
+          height = $td.outerHeight() - 4;
+        }
+        else {
+          width = $td.width() * 1.5;
+          height = $td.height();
+        }
+
+        if (parseInt($td.css('border-top-width')) > 0) {
+          height -= 1;
+        }
+        if (parseInt($td.css('border-left-width')) > 0) {
+          if (self.blockedCols.count() > 0) {
+            width -= 1;
+          }
+        }
+
+        if (priv.editProxy.autoResize) {
+          priv.editProxy.autoResize({
+            maxHeight: 200,
+            minHeight: height,
+            minWidth: width,
+            maxWidth: Math.max(168, width),
+            animate: false,
+            extraSpace: 0
+          });
+        }
+        else {
+          priv.editProxy.css({
+            width: width,
+            height: height
+          });
+        }
+        priv.editProxyHolder.removeClass('htHidden');
+        priv.editProxyHolder.css({
+          overflow: 'visible'
+        });
+      },
+
+      /**
+       * Finishes text input in selected cells
+       * @param {Boolean} [isCancelled] If TRUE, restore old value instead of using current from editproxy
+       * @param {Number} [moveRow] Move selection row if edit is not cancelled
+       * @param {Number} [moveCol] Move selection column if edit is not cancelled
+       * @param {Boolean} [ctrlDown] If true, apply to all selected cells
+       */
+      finishEditing: function (isCancelled, moveRow, moveCol, ctrlDown) {
+        if (priv.isCellEdited) {
+          priv.isCellEdited = false;
+          var val = [
+            [$.trim(priv.editProxy.val())]
+          ];
+          if (!isCancelled) {
+            var endTd;
+            if (ctrlDown) { //if ctrl+enter and multiple cells selected, behave like Excel (finish editing and apply to all cells)
+              var corners = grid.getCornerCoords([priv.selStart, priv.selEnd]);
+              endTd = grid.populateFromArray(corners.TL, val, corners.BR, false, 'edit');
+            }
+            else {
+              endTd = grid.populateFromArray(priv.selStart, val, null, false, 'edit');
+            }
+          }
+
+          priv.editProxy.css({
+            width: 0,
+            height: 0
+          });
+          priv.editProxyHolder.addClass('htHidden');
+          priv.editProxyHolder.css({
+            overflow: 'hidden'
+          });
+        }
+        if (endTd && typeof moveRow !== "undefined" && typeof moveCol !== "undefined") {
+          selection.transformStart(moveRow, moveCol, !priv.settings.enterBeginsEditing);
+        }
+      }
+    };
+
+    interaction = {
+      onMouseDown: function (event) {
+        priv.isMouseDown = true;
+        if (event.button === 2 && selection.inInSelection(grid.getCellCoords(this))) { //right mouse button
+          //do nothing
+        }
+        else if (event.shiftKey) {
+          selection.setRangeEnd(this);
+        }
+        else {
+          selection.setRangeStart(this);
+        }
+      },
+
+      onMouseOver: function () {
+        if (priv.isMouseDown) {
+          selection.setRangeEnd(this);
+        }
+        else if (priv.fillHandle && priv.fillHandle.isDragged) {
+          priv.fillHandle.isDragged++;
+          autofill.showBorder(this);
+        }
+      },
+
+      onDblClick: function () {
+        priv.editProxy[0].focus();
+        editproxy.beginEditing(true);
+        if (priv.settings.autoComplete) {
+          priv.editProxy.data('typeahead').lookup();
+        }
+      }
+    };
+
+    this.init = function () {
+      function onMouseEnterTable() {
+        priv.isMouseOverTable = true;
+      }
+
+      function onMouseLeaveTable() {
+        priv.isMouseOverTable = false;
+      }
+
+      self.curScrollTop = self.curScrollLeft = 0;
+      self.lastScrollTop = self.lastScrollLeft = null;
+      priv.scrollbarSize = measureScrollbar();
+
+      var div = $('<div><table cellspacing="0" cellpadding="0"><thead></thead><tbody></tbody></table></div>');
+      priv.tableContainer = div[0];
+      self.table = $(priv.tableContainer.firstChild);
+      priv.tableBody = self.table.find("tbody")[0];
+      self.table.on('mousedown', 'td', interaction.onMouseDown);
+      self.table.on('mouseover', 'td', interaction.onMouseOver);
+      self.table.on('dblclick', 'td', interaction.onDblClick);
+      container.append(div);
+
+      self.colCount = settings.cols;
+      self.rowCount = 0;
+
+      highlight.init();
+      priv.currentBorder = new Border(container, {
+        className: 'current',
+        bg: true
+      });
+      editproxy.init();
+
+      this.updateSettings(settings);
+
+      container.on('mouseenter', onMouseEnterTable).on('mouseleave', onMouseLeaveTable);
+      $(priv.currentBorder.main).on('dblclick', interaction.onDblClick);
+
+      function onMouseUp() {
+        if (priv.isMouseDown) {
+          setTimeout(editproxy.focus, 1);
+        }
+        priv.isMouseDown = false;
+        if (priv.fillHandle && priv.fillHandle.isDragged) {
+          if (priv.fillHandle.isDragged > 1) {
+            autofill.apply();
+          }
+          priv.fillHandle.isDragged = 0;
+        }
+      }
+
+      function onOutsideClick(event) {
+        setTimeout(function () {//do async so all mouseenter, mouseleave events will fire before
+          if (!priv.isMouseOverTable && event.target !== priv.tableContainer && $(event.target).attr('id') !== 'context-menu-layer') { //if clicked outside the table or directly at container which also means outside
+            selection.deselect();
+          }
+        }, 1);
+      }
+
+      $("html").on('mouseup', onMouseUp);
+      $("html").on('click', onOutsideClick);
+
+      if (container[0].tagName.toLowerCase() !== "html" && container[0].tagName.toLowerCase() !== "body" && (container.css('overflow') === 'scroll' || container.css('overflow') === 'auto')) {
+        priv.scrollable = container;
+      }
+      else {
+        container.parents().each(function () {
+          if (this.tagName.toLowerCase() !== "html" && this.tagName.toLowerCase() !== "body" && ($(this).css('overflow') === 'scroll' || $(this).css('overflow') === 'auto')) {
+            priv.scrollable = $(this);
+            return false;
+          }
+        });
+      }
+
+      if (priv.scrollable) {
+        priv.scrollable.scrollTop(0);
+        priv.scrollable.scrollLeft(0);
+
+        priv.scrollable.on('scroll.handsontable', function () {
+          self.curScrollTop = priv.scrollable[0].scrollTop;
+          self.curScrollLeft = priv.scrollable[0].scrollLeft;
+
+          if (self.curScrollTop !== self.lastScrollTop) {
+            self.blockedRows.refreshBorders();
+            self.blockedRows.main[0].style.top = self.curScrollTop + 'px';
+          }
+
+          if (self.curScrollLeft !== self.lastScrollLeft) {
+            self.blockedCols.refreshBorders();
+            self.blockedCols.main[0].style.left = self.curScrollLeft + 'px';
+          }
+
+          if (priv.cornerHeader && (self.curScrollTop !== self.lastScrollTop || self.curScrollLeft !== self.lastScrollLeft)) {
+            if (self.curScrollTop === 0 && self.curScrollLeft === 0) {
+              priv.cornerHeader.find("th:last-child").css({borderRightWidth: 0});
+              priv.cornerHeader.find("tr:last-child th").css({borderBottomWidth: 0});
+            }
+            else if (self.lastScrollTop === 0 && self.lastScrollLeft === 0) {
+              priv.cornerHeader.find("th:last-child").css({borderRightWidth: '1px'});
+              priv.cornerHeader.find("tr:last-child th").css({borderBottomWidth: '1px'});
+            }
+            priv.cornerHeader[0].style.top = self.curScrollTop + 'px';
+            priv.cornerHeader[0].style.left = self.curScrollLeft + 'px';
+          }
+
+          self.lastScrollTop = self.curScrollTop;
+          self.lastScrollLeft = self.curScrollLeft;
+        });
+        priv.scrollable.trigger('scroll.handsontable');
+      }
+      else {
+        priv.scrollable = $(window);
+        if (priv.cornerHeader) {
+          priv.cornerHeader.find("th:last-child").css({borderRightWidth: 0});
+          priv.cornerHeader.find("tr:last-child th").css({borderBottomWidth: 0});
+        }
+      }
+
+      priv.scrollable.on('scroll', function (e) {
+        e.stopPropagation();
+      });
+
+      if (priv.settings.contextMenu) {
+        var onContextClick = function (key) {
+          var coords = grid.getCornerCoords([priv.selStart, priv.selEnd]);
+
+          switch (key) {
+            case "row_above":
+              grid.alter("insert_row", coords.TL);
+              break;
+
+            case "row_below":
+              grid.alter("insert_row", {row: coords.BR.row + 1, col: 0});
+              break;
+
+            case "col_left":
+              grid.alter("insert_col", coords.TL);
+              break;
+
+            case "col_right":
+              grid.alter("insert_col", {row: 0, col: coords.BR.col + 1});
+              break;
+
+            case "remove_row":
+            case "remove_col":
+              grid.alter(key, coords.TL, coords.BR);
+              break;
+
+            case "undo":
+            case "redo":
+              priv.undoRedo[key]();
+              break;
+          }
+        };
+
+        var isDisabled = function (key) {
+          if (self.blockedCols.main.find('th.htRowHeader.active').length && (key === "remove_col" || key === "col_left" || key === "col_right")) {
+            return true;
+          }
+
+          if (self.blockedRows.main.find('th.htColHeader.active').length && (key === "remove_row" || key === "row_above" || key === "row_below")) {
+            return true;
+          }
+
+          if (priv.selStart) {
+            var coords = grid.getCornerCoords([priv.selStart, priv.selEnd]);
+            if (((key === "row_above" || key === "remove_row") && coords.TL.row === 0) || ((key === "col_left" || key === "remove_col") && coords.TL.col === 0)) {
+              if ($(grid.getCellAtCoords(coords.TL)).data("readOnly")) {
+                return true;
+              }
+            }
+            return false;
+          }
+
+          return true;
+        };
+
+        var allItems = {
+          "undo": {name: "Undo", disabled: function () {
+            return priv.undoRedo ? !priv.undoRedo.isUndoAvailable() : true
+          }},
+          "redo": {name: "Redo", disabled: function () {
+            return priv.undoRedo ? !priv.undoRedo.isRedoAvailable() : true
+          }},
+          "sep1": "---------",
+          "row_above": {name: "Insert row above", disabled: isDisabled},
+          "row_below": {name: "Insert row below", disabled: isDisabled},
+          "sep2": "---------",
+          "col_left": {name: "Insert column on the left", disabled: isDisabled},
+          "col_right": {name: "Insert column on the right", disabled: isDisabled},
+          "sep3": "---------",
+          "remove_row": {name: "Remove row", disabled: isDisabled},
+          "remove_col": {name: "Remove column", disabled: isDisabled}
+        };
+
+        if (priv.settings.contextMenu === true) { //contextMenu is true, not an array
+          priv.settings.contextMenu = ["row_above", "row_below", "sep2", "col_left", "col_right", "sep3", "remove_row", "remove_col"]; //use default fields array
+        }
+
+        var items = {};
+        for (var i = 0, ilen = priv.settings.contextMenu.length; i < ilen; i++) {
+          items[priv.settings.contextMenu[i]] = allItems[priv.settings.contextMenu[i]];
+        }
+
+        $.contextMenu({
+          selector: container.attr('id') ? ("#" + container.attr('id')) : "." + container[0].className.replace(/[\s]+/g, '.'),
+          trigger: 'right',
+          callback: onContextClick,
+          items: items
+        });
+
+        $('.context-menu-root').on('mouseenter', onMouseEnterTable).on('mouseleave', onMouseLeaveTable);
+      }
+
+      self.container.on("beforedatachange.handsontable", function (event, changes) {
+        if (priv.settings.autoComplete) { //validate strict autocompletes
+          var typeahead = priv.editProxy.data('typeahead');
+          loop : for (var c = 0, clen = changes.length; c < clen; c++) {
+            for (var a = 0, alen = priv.settings.autoComplete.length; a < alen; a++) {
+              var autoComplete = priv.settings.autoComplete[a];
+              var source = autoComplete.source();
+              if (autoComplete.match(changes[c][0], changes[c][1])) {
+                var lowercaseVal = changes[c][3].toLowerCase();
+                for (var s = 0, slen = source.length; s < slen; s++) {
+                  if (changes[c][3] === source[s]) {
+                    continue loop; //perfect match
+                  }
+                  else if (lowercaseVal === source[s].toLowerCase()) {
+                    changes[c][3] = source[s]; //good match, fix the case
+                    continue loop;
+                  }
+                }
+                if (autoComplete.strict) {
+                  changes[c][3] = false; //no match, invalidate this change
+                }
+              }
+            }
+          }
+        }
+
+        if (priv.settings.onBeforeChange) {
+          var result = priv.settings.onBeforeChange(changes);
+          if (result === false) {
+            changes.splice(0, changes.length); //invalidate all changes (remove everything from array)
+          }
+        }
+      });
+      self.container.on("datachange.handsontable", function (event, changes, source) {
+        if (priv.settings.onChange) {
+          priv.settings.onChange(changes, source);
+        }
+      });
+    };
+
+    /**
+     * Set data at given cell
+     * @public
+     * @param {Number|Array} row or array of changes in format [[row, col, value, allowHtml], ...]
+     * @param {Number} col
+     * @param {String} value
+     * @param {Boolean} allowHtml
+     * @param {String} [source='edit'] String that identifies how this change will be described in changes array (useful in onChange callback)
+     */
+    this.setDataAtCell = function (row, col, value, allowHtml, source) {
+      var refreshRows = false, refreshCols = false, changes, i, ilen;
+
+      if (typeof row === "object") { //is stringish
+        changes = row;
+      }
+      else if (typeof value === "object") { //backwards compatibility
+        changes = value;
+      }
+      else {
+        changes = [
+          [row, col, value, allowHtml]
+        ];
+      }
+
+      for (i = 0, ilen = changes.length; i < ilen; i++) {
+        changes[i].splice(2, 0, datamap.get(changes[i][0], changes[i][1])); //add old value at index 2
+      }
+
+      self.container.triggerHandler("beforedatachange.handsontable", [changes]);
+
+      for (i = 0, ilen = changes.length; i < ilen; i++) {
+        if (changes[i][3] === false) {
+          continue;
+        }
+
+        row = changes[i][0];
+        col = changes[i][1];
+        value = changes[i][3];
+        allowHtml = changes[i][4] || allowHtml;
+
+        if (priv.settings.minSpareRows) {
+          while (row > self.rowCount - 1) {
+            datamap.createRow();
+            grid.createRow();
+            refreshRows = true;
+          }
+        }
+        if (priv.settings.minSpareCols) {
+          while (col > self.colCount - 1) {
+            datamap.createCol();
+            grid.createCol();
+            refreshCols = true;
+          }
+        }
+
+        var td = grid.getCellAtCoords({row: row, col: col});
+        switch (typeof value) {
+          case 'string':
+            break;
+
+          case 'number':
+            value += '';
+            break;
+
+          default:
+            value = '';
+        }
+        if (!allowHtml) {
+          value = value.replace(/&/g, "&amp;").replace(/</g, "&lt;").replace(/>/g, "&gt;").replace(/"/g, "&quot;").replace(/'/g, "&#039;"); //escape html special chars
+        }
+        td.innerHTML = value.replace(/\n/g, '<br/>');
+        self.minWidthFix(td);
+        datamap.set(row, col, value);
+        grid.updateLegend({row: row, col: col});
+      }
+      if (refreshRows) {
+        self.blockedCols.refresh();
+      }
+      if (refreshCols) {
+        self.blockedRows.refresh();
+      }
+      var recreated = grid.keepEmptyRows();
+      if (!recreated) {
+        selection.refreshBorders();
+      }
+      setTimeout(function () {
+        if (!refreshRows) {
+          self.blockedRows.dimensions(changes);
+        }
+        if (!refreshCols) {
+          self.blockedCols.dimensions(changes);
+        }
+      }, 10);
+      if (changes.length) {
+        self.container.triggerHandler("datachange.handsontable", [changes, source || 'edit']);
+      }
+      return td;
+    };
+
+    /**
+     * Returns current selection. Returns undefined if there is no selection.
+     * @public
+     * @return {Array} [topLeftRow, topLeftCol, bottomRightRow, bottomRightCol]
+     */
+    this.getSelected = function () { //https://github.com/warpech/jquery-handsontable/issues/44  //cjl
+      if (selection.isSelected()) {
+        var coords = grid.getCornerCoords([priv.selStart, priv.selEnd]);
+        return [coords.TL.row, coords.TL.col, coords.BR.row, coords.BR.col];
+      }
+    };
+
+    /**
+     * Load data from array
+     * @public
+     * @param {Array} data
+     * @param {Boolean} [allowHtml]
+     */
+    this.loadData = function (data, allowHtml) {
+      priv.isPopulated = false;
+      datamap.clear();
+      grid.clear();
+      grid.populateFromArray({
+        row: 0,
+        col: 0
+      }, data, null, allowHtml, 'loadData');
+      priv.isPopulated = true;
+      self.clearUndo();
+    };
+
+    /**
+     * Return 2-dimensional array with the current grid data
+     * @public
+     * @param {Boolean} [asReference=false] If TRUE, function will return direct reference to the internal data array. That is faster but should be used only to READ data (otherwise you will mess up the DOM table). To write data, you should always use method `setDataAtCell`.
+     * @return {Array}
+     */
+    this.getData = function (asReference) {
+      if (asReference === true) {
+        return datamap.getAll();
+      }
+      else {
+        return $.extend(true, [], datamap.getAll());
+      }
+    };
+
+    /**
+     * Update settings
+     * @public
+     */
+    this.updateSettings = function (settings) {
+      var i, j;
+
+      if (typeof settings.fillHandle !== "undefined") {
+        if (priv.fillHandle && settings.fillHandle === false) {
+          autofill.disable();
+        }
+        else if (!priv.fillHandle && settings.fillHandle === true) {
+          autofill.init();
+        }
+      }
+
+      if (typeof settings.undo !== "undefined") {
+        if (priv.undoRedo && settings.undo === false) {
+          priv.undoRedo = null;
+        }
+        else if (!priv.undoRedo && settings.undo === true) {
+          priv.undoRedo = new Handsontable.UndoRedo(self);
+        }
+      }
+
+      if (!self.blockedCols) {
+        self.blockedCols = new Handsontable.BlockedCols(self);
+        self.blockedRows = new Handsontable.BlockedRows(self);
+      }
+
+      for (i in settings) {
+        if (settings.hasOwnProperty(i)) {
+          priv.settings[i] = settings[i];
+
+          //launch extensions
+          if (Handsontable.extension[i]) {
+            priv.extensions[i] = new Handsontable.extension[i](self, settings[i]);
+          }
+        }
+      }
+
+      if (typeof settings.colHeaders !== "undefined") {
+        if (settings.colHeaders === false && priv.extensions["ColHeader"]) {
+          priv.extensions["ColHeader"].destroy();
+        }
+        else {
+          priv.extensions["ColHeader"] = new Handsontable.ColHeader(self, settings.colHeaders);
+        }
+      }
+
+      if (typeof settings.rowHeaders !== "undefined") {
+        if (settings.rowHeaders === false && priv.extensions["RowHeader"]) {
+          priv.extensions["RowHeader"].destroy();
+        }
+        else {
+          priv.extensions["RowHeader"] = new Handsontable.RowHeader(self, settings.rowHeaders);
+        }
+      }
+
+      var blockedRowsCount = self.blockedRows.count();
+      var blockedColsCount = self.blockedCols.count();
+      if (blockedRowsCount && blockedColsCount && (typeof settings.rowHeaders !== "undefined" || typeof settings.colHeaders !== "undefined")) {
+        if (priv.cornerHeader) {
+          priv.cornerHeader.remove();
+          priv.cornerHeader = null;
+        }
+
+        var position = self.table.position();
+        self.positionFix(position);
+
+        var div = document.createElement('div');
+        div.style.position = 'absolute';
+        div.style.top = position.top + 'px';
+        div.style.left = position.left + 'px';
+
+        var table = document.createElement('table');
+        table.cellPadding = 0;
+        table.cellSpacing = 0;
+        div.appendChild(table);
+
+        var thead = document.createElement('thead');
+        table.appendChild(thead);
+
+        var tr, th;
+        for (i = 0; i < blockedRowsCount; i++) {
+          tr = document.createElement('tr');
+          for (j = blockedColsCount - 1; j >= 0; j--) {
+            th = document.createElement('th');
+            th.className = self.blockedCols.headers[j].className;
+            th.innerHTML = self.blockedCols.headerText('&nbsp;');
+            self.minWidthFix(th);
+            tr.appendChild(th);
+          }
+          thead.appendChild(tr);
+        }
+        priv.cornerHeader = $(div);
+        priv.cornerHeader.on('click', function () {
+          selection.selectAll();
+        });
+        container.append(priv.cornerHeader);
+      }
+      else {
+        if (priv.cornerHeader) {
+          priv.cornerHeader.remove();
+          priv.cornerHeader = null;
+        }
+      }
+
+      self.blockedCols.update();
+      self.blockedRows.update();
+
+      var recreated = grid.keepEmptyRows();
+      if (!recreated) {
+        selection.refreshBorders();
+      }
+    };
+
+    /**
+     * Clears grid
+     * @public
+     */
+    this.clear = function () {
+      selection.selectAll();
+      selection.empty();
+    };
+
+    /**
+     * Clears undo history
+     * @public
+     */
+    this.clearUndo = function () {
+      priv.undoRedo && priv.undoRedo.clear();
+    };
+
+    /**
+     * Alters the grid
+     * @param {String} action See grid.alter for possible values
+     * @param {Number} from
+     * @param {Number} [to] Optional. Used only for actions "remove_row" and "remove_col"
+     * @public
+     */
+    this.alter = function (action, from, to) {
+      if (typeof to === "undefined") {
+        to = from;
+      }
+      switch (action) {
+        case "insert_row":
+        case "remove_row":
+          grid.alter(action, {row: from, col: 0}, {row: to, col: 0});
+          break;
+
+        case "insert_col":
+        case "remove_col":
+          grid.alter(action, {row: 0, col: from}, {row: 0, col: to});
+          break;
+
+        default:
+          throw Error('There is no such action "' + action + '"');
+          break;
+      }
+    };
+
+    /**
+     * Returns <td> element corresponding to params row, col
+     * @param {Number} row
+     * @param {Number} col
+     * @public
+     * @return {Element}
+     */
+    this.getCell = function (row, col) {
+      return grid.getCellAtCoords({row: row, col: col});
+    };
+
+    /**
+     * Returns cell meta data object corresponding to params row, col
+     * @param {Number} row
+     * @param {Number} col
+     * @public
+     * @return {Object}
+     */
+    this.getCellMeta = function (row, col) {
+      return {
+        isWritable: grid.isCellWritable($(grid.getCellAtCoords({row: row, col: col})))
+      }
+    };
+
+    /**
+     * Sets the cell to readonly
+     */
+     this.setCellReadOnly = function(row, col) {
+     	var $td = $(grid.getCellAtCoords({row: row, col: col}));
+	$td.data("readOnly",true);
+    };
+
+    /**
+     * Returns headers (if they are enabled)
+     * @param {Object} obj Instance of rowHeader or colHeader
+     * @param {Number} count Number of rows or cols
+     * @param {Number} index (Optional) Will return only header at given index
+     * @return {Array|String}
+     */
+    var getHeaderText = function (obj, count, index) {
+      if (obj) {
+        if (typeof index !== 'undefined') {
+          return obj.columnLabel(index);
+        }
+        else {
+          var headers = [];
+          for (var i = 0; i < count; i++) {
+            headers.push(obj.columnLabel(i));
+          }
+          return headers;
+        }
+      }
+    };
+
+    /**
+     * Return array of row headers (if they are enabled). If param `row` given, return header at given row as string
+     * @param {Number} row (Optional)
+     * @return {Array|String}
+     */
+    this.getRowHeader = function (row) {
+      return getHeaderText(self.rowHeader, self.rowCount, row);
+    };
+
+    /**
+     * Return array of col headers (if they are enabled). If param `col` given, return header at given col as string
+     * @param {Number} col (Optional)
+     * @return {Array|String}
+     */
+    this.getColHeader = function (col) {
+      return getHeaderText(self.colHeader, self.colCount, col);
+    };
+
+    /**
+     * Selects cell on grid. Optionally selects range to another cell
+     * @param {Number} row
+     * @param {Number} col
+     * @param {Number} [endRow]
+     * @param {Number} [endCol]
+     * @param {Boolean} [scrollToCell=true] If true, viewport will be scrolled to the selection
+     * @public
+     */
+    this.selectCell = function (row, col, endRow, endCol, scrollToCell) {
+      selection.start({row: row, col: col});
+      if (typeof endRow === "undefined") {
+        selection.setRangeEnd(self.getCell(row, col), scrollToCell);
+      }
+      else {
+        selection.setRangeEnd(self.getCell(endRow, endCol), scrollToCell);
+      }
+    };
+
+    /**
+     * Deselects current sell selection on grid
+     * @public
+     */
+    this.deselectCell = function () {
+      selection.deselect();
+    };
+
+    /**
+     * Create DOM elements for selection border lines (top, right, bottom, left) and optionally background
+     * @constructor
+     * @param {jQuery} $container jQuery DOM element of handsontable container
+     * @param {Object} options Configurable options
+     * @param {Boolean} [options.bg] Should include a background
+     * @param {String} [options.className] CSS class for border elements
+     */
+    function Border($container, options) {
+      this.$container = $container;
+      var container = this.$container[0];
+
+      if (options.bg) {
+        this.bg = document.createElement("div");
+        this.bg.className = 'htBorderBg ' + options.className;
+        container.insertBefore(this.bg, container.firstChild);
+      }
+
+      this.main = document.createElement("div");
+      this.main.style.position = 'absolute';
+      this.main.style.top = 0;
+      this.main.style.left = 0;
+      this.main.innerHTML = (new Array(5)).join('<div class="htBorder ' + options.className + '"></div>');
+      this.disappear();
+      container.appendChild(this.main);
+
+      var nodes = this.main.childNodes;
+      this.top = nodes[0];
+      this.left = nodes[1];
+      this.bottom = nodes[2];
+      this.right = nodes[3];
+
+      this.borderWidth = $(this.left).width();
+    }
+
+    Border.prototype = {
+      /**
+       * Show border around one or many cells
+       * @param {Object[]} coordsArr
+       */
+      appear: function (coordsArr) {
+        var $from, $to, fromOffset, toOffset, containerOffset, top, minTop, left, minLeft, height, width;
+        if (this.disabled) {
+          return;
+        }
+
+        this.corners = grid.getCornerCoords(coordsArr);
+
+        $from = $(grid.getCellAtCoords(this.corners.TL));
+        $to = (coordsArr.length > 1) ? $(grid.getCellAtCoords(this.corners.BR)) : $from;
+        fromOffset = $from.offset();
+        toOffset = (coordsArr.length > 1) ? $to.offset() : fromOffset;
+        containerOffset = this.$container.offset();
+
+        minTop = fromOffset.top;
+        height = toOffset.top + $to.outerHeight() - minTop;
+        minLeft = fromOffset.left;
+        width = toOffset.left + $to.outerWidth() - minLeft;
+
+        top = minTop - containerOffset.top + this.$container.scrollTop() - 1;
+        left = minLeft - containerOffset.left + this.$container.scrollLeft() - 1;
+
+        if (parseInt($from.css('border-top-width')) > 0) {
+          top += 1;
+          height -= 1;
+        }
+        if (parseInt($from.css('border-left-width')) > 0) {
+          left += 1;
+          width -= 1;
+        }
+
+        if (top < 0) {
+          top = 0;
+        }
+        if (left < 0) {
+          left = 0;
+        }
+
+        if (this.bg) {
+          this.bg.style.top = top + 'px';
+          this.bg.style.left = left + 'px';
+          this.bg.style.width = width + 'px';
+          this.bg.style.height = height + 'px';
+          this.bg.style.display = 'block';
+        }
+
+        this.top.style.top = top + 'px';
+        this.top.style.left = left + 'px';
+        this.top.style.width = width + 'px';
+
+        this.left.style.top = top + 'px';
+        this.left.style.left = left + 'px';
+        this.left.style.height = height + 'px';
+
+        var delta = Math.floor(this.borderWidth / 2);
+
+        this.bottom.style.top = top + height - delta + 'px';
+        this.bottom.style.left = left + 'px';
+        this.bottom.style.width = width + 'px';
+
+        this.right.style.top = top + 'px';
+        this.right.style.left = left + width - delta + 'px';
+        this.right.style.height = height + 1 + 'px';
+
+        this.main.style.display = 'block';
+      },
+
+      /**
+       * Hide border
+       */
+      disappear: function () {
+        this.main.style.display = 'none';
+        if (this.bg) {
+          this.bg.style.display = 'none';
+        }
+        this.corners = null;
+      }
+    };
+
+    /**
+     * Create DOM element for drag-down handle
+     * @constructor
+     * @param {jQuery} $container jQuery DOM element of handsontable container
+     */
+    function FillHandle($container) {
+      this.$container = $container;
+      var container = this.$container[0];
+
+      this.handle = document.createElement("div");
+      this.handle.className = "htFillHandle";
+      this.disappear();
+      container.appendChild(this.handle);
+
+      var that = this;
+      $(this.handle).mousedown(function () {
+        that.isDragged = 1;
+      });
+    }
+
+    FillHandle.prototype = {
+      /**
+       * Show handle in cell corner
+       * @param {Object[]} coordsArr
+       */
+      appear: function (coordsArr) {
+        if (this.disabled) {
+          return;
+        }
+
+        var $td, tdOffset, containerOffset, top, left, height, width;
+
+        var corners = grid.getCornerCoords(coordsArr);
+
+        $td = $(grid.getCellAtCoords(corners.BR));
+        tdOffset = $td.offset();
+        containerOffset = this.$container.offset();
+
+        top = tdOffset.top - containerOffset.top + this.$container.scrollTop() - 1;
+        left = tdOffset.left - containerOffset.left + this.$container.scrollLeft() - 1;
+        height = $td.outerHeight();
+        width = $td.outerWidth();
+
+        this.handle.style.top = top + height - 3 + 'px';
+        this.handle.style.left = left + width - 3 + 'px';
+        this.handle.style.display = 'block';
+      },
+
+      /**
+       * Hide handle
+       */
+      disappear: function () {
+        this.handle.style.display = 'none';
+      }
+    };
+  };
+
+  var settings = {
+    'rows': 5,
+    'cols': 5,
+    'minSpareRows': 0,
+    'minSpareCols': 0,
+    'minHeight': 0,
+    'minWidth': 0,
+    'multiSelect': true,
+    'fillHandle': true,
+    'undo': true,
+    'enterBeginsEditing': true,
+    'enterMoves': {row: 1, col: 0},
+    'tabMoves': {row: 0, col: 1},
+    'autoWrapRow': false,
+    'autoWrapCol': false
+  };
+
+  $.fn.handsontable = function (action, options) {
+    var i, ilen, args, output = [];
+    if (typeof action !== 'string') { //init
+      options = action;
+      return this.each(function () {
+        var $this = $(this);
+        if ($this.data("handsontable")) {
+          instance = $this.data("handsontable");
+          instance.updateSettings(options);
+        }
+        else {
+          var currentSettings = $.extend({}, settings), instance;
+          if (options) {
+            $.extend(currentSettings, options);
+          }
+          instance = new Handsontable.Core($this, currentSettings);
+          $this.data("handsontable", instance);
+          instance.init();
+        }
+      });
+    }
+    else {
+      args = [];
+      if (arguments.length > 1) {
+        for (i = 1, ilen = arguments.length; i < ilen; i++) {
+          args.push(arguments[i]);
+        }
+      }
+      this.each(function () {
+        output = $(this).data("handsontable")[action].apply(this, args);
+      });
+      return output;
+    }
+  };
+})(jQuery, window, Handsontable);
+
+/**
+ * Returns true if keyCode represents a printable character
+ * @param {Number} keyCode
+ * @return {Boolean}
+ */
+Handsontable.helper.isPrintableChar = function (keyCode) {
+  return ((keyCode == 32) || //space
+      (keyCode >= 48 && keyCode <= 57) || //0-9
+      (keyCode >= 96 && keyCode <= 111) || //numpad
+      (keyCode >= 186 && keyCode <= 192) || //;=,-./`
+      (keyCode >= 219 && keyCode <= 222) || //[]{}\|"'
+      keyCode >= 226 || //special chars (229 for Asian chars)
+      (keyCode >= 65 && keyCode <= 90)); //a-z
+};
+(function ($) {
+  /**
+   * Handsontable UndoRedo class
+   */
+  Handsontable.UndoRedo = function (instance) {
+    var that = this;
+    this.instance = instance;
+    this.clear();
+    instance.container.on("datachange.handsontable", function (event, changes, origin) {
+      if (origin !== 'undo' && origin !== 'redo') {
+        that.add(changes);
+      }
+    });
+  };
+
+  /**
+   * Undo operation from current revision
+   */
+  Handsontable.UndoRedo.prototype.undo = function () {
+    var i, ilen;
+    if (this.isUndoAvailable()) {
+      var setData = $.extend(true, [], this.data[this.rev]);
+      for (i = 0, ilen = setData.length; i < ilen; i++) {
+        setData[i].splice(3, 1);
+      }
+      this.instance.setDataAtCell(setData, null, null, true, 'undo');
+      this.rev--;
+    }
+  };
+
+  /**
+   * Redo operation from current revision
+   */
+  Handsontable.UndoRedo.prototype.redo = function () {
+    var i, ilen;
+    if (this.isRedoAvailable()) {
+      this.rev++;
+      var setData = $.extend(true, [], this.data[this.rev]);
+      for (i = 0, ilen = setData.length; i < ilen; i++) {
+        setData[i].splice(2, 1);
+      }
+      this.instance.setDataAtCell(setData, null, null, true, 'redo');
+    }
+  };
+
+  /**
+   * Returns true if undo point is available
+   * @return {Boolean}
+   */
+  Handsontable.UndoRedo.prototype.isUndoAvailable = function () {
+    return (this.rev >= 0);
+  };
+
+  /**
+   * Returns true if redo point is available
+   * @return {Boolean}
+   */
+  Handsontable.UndoRedo.prototype.isRedoAvailable = function () {
+    return (this.rev < this.data.length - 1);
+  };
+
+  /**
+   * Add new history poins
+   * @param changes
+   */
+  Handsontable.UndoRedo.prototype.add = function (changes) {
+    this.rev++;
+    this.data.splice(this.rev); //if we are in point abcdef(g)hijk in history, remove everything after (g)
+    this.data.push(changes);
+  };
+
+  /**
+   * Clears undo history
+   */
+  Handsontable.UndoRedo.prototype.clear = function () {
+    this.data = [];
+    this.rev = -1;
+  };
+})(jQuery);
+(function ($) {
+  /**
+   * Handsontable BlockedRows class
+   * @param {Object} instance
+   */
+  Handsontable.BlockedRows = function (instance) {
+    this.instance = instance;
+    this.headers = [];
+    var position = instance.table.position();
+    instance.positionFix(position);
+    this.main = $('<div style="position: absolute; top: ' + position.top + 'px; left: ' + position.left + 'px"><table cellspacing="0" cellpadding="0"><thead></thead></table></div>');
+    this.instance.container.append(this.main);
+    this.hasCSS3 = !($.browser.msie && (parseInt($.browser.version, 10) <= 8)); //Used to get over IE8- not having :last-child selector
+    this.update();
+  };
+
+  /**
+   * Returns number of blocked cols
+   */
+  Handsontable.BlockedRows.prototype.count = function () {
+    return this.headers.length;
+  };
+
+  /**
+   * Create column header in the grid table
+   */
+  Handsontable.BlockedRows.prototype.createCol = function (className) {
+    var $tr, th, h, hlen = this.count();
+    for (h = 0; h < hlen; h++) {
+      $tr = this.main.find('thead tr.' + this.headers[h].className);
+      if (!$tr.length) {
+        $tr = $('<tr class="' + this.headers[h].className + '"></tr>');
+        this.main.find('thead').append($tr);
+      }
+      $tr = this.instance.table.find('thead tr.' + this.headers[h].className);
+      if (!$tr.length) {
+        $tr = $('<tr class="' + this.headers[h].className + '"></tr>');
+        this.instance.table.find('thead').append($tr);
+      }
+
+      th = document.createElement('th');
+      th.className = this.headers[h].className;
+      if (className) {
+        th.className += ' ' + className;
+      }
+      th.innerHTML = this.headerText('&nbsp;');
+      this.instance.minWidthFix(th);
+      this.instance.table.find('thead tr.' + this.headers[h].className)[0].appendChild(th);
+
+      th = document.createElement('th');
+      th.className = this.headers[h].className;
+      if (className) {
+        th.className += ' ' + className;
+      }
+      this.instance.minWidthFix(th);
+      this.main.find('thead tr.' + this.headers[h].className)[0].appendChild(th);
+    }
+  };
+
+  /**
+   * Create column header in the grid table
+   */
+  Handsontable.BlockedRows.prototype.create = function () {
+    var c;
+    if (this.count() > 0) {
+      this.instance.table.find('thead').empty();
+      this.main.find('thead').empty();
+      var offset = this.instance.blockedCols.count();
+      for (c = offset - 1; c >= 0; c--) {
+        this.createCol(this.instance.blockedCols.headers[c].className);
+      }
+      for (c = 0; c < this.instance.colCount; c++) {
+        this.createCol();
+      }
+    }
+    if (!this.hasCSS3) {
+      this.instance.container.find('thead tr.lastChild').not(':last-child').removeClass('lastChild');
+      this.instance.container.find('thead tr:last-child').not('.lastChild').addClass('lastChild');
+    }
+  };
+
+  /**
+   * Copy table column header onto the floating layer above the grid
+   */
+  Handsontable.BlockedRows.prototype.refresh = function () {
+    var label;
+    if (this.count() > 0) {
+      var that = this;
+      var hlen = this.count(), h;
+      for (h = 0; h < hlen; h++) {
+        var $tr = this.main.find('thead tr.' + this.headers[h].className);
+        var tr = $tr[0];
+        var ths = tr.childNodes;
+        var thsLen = ths.length;
+        var offset = this.instance.blockedCols.count();
+
+        while (thsLen > this.instance.colCount + offset) {
+          //remove excessive cols
+          thsLen--;
+          $(tr.childNodes[thsLen]).remove();
+        }
+
+        for (h = 0; h < hlen; h++) {
+          var realThs = this.instance.table.find('thead th.' + this.headers[h].className);
+          for (var i = 0; i < thsLen; i++) {
+            label = that.headers[h].columnLabel(i - offset);
+            if (this.headers[h].format && this.headers[h].format === 'small') {
+              realThs[i].innerHTML = this.headerText(label);
+              ths[i].innerHTML = this.headerText(label);
+            }
+            else {
+              realThs[i].innerHTML = label;
+              ths[i].innerHTML = label;
+            }
+            this.instance.minWidthFix(realThs[i]);
+            this.instance.minWidthFix(ths[i]);
+            ths[i].style.minWidth = realThs.eq(i).width() + 'px';
+          }
+        }
+      }
+
+      this.ths = this.main.find('tr:last-child th');
+      this.refreshBorders();
+    }
+  };
+
+  /**
+   * Refresh border width
+   */
+  Handsontable.BlockedRows.prototype.refreshBorders = function () {
+    if (this.count() > 0) {
+      if (this.instance.curScrollTop === 0) {
+        this.ths.css('borderBottomWidth', 0);
+      }
+      else if (this.instance.lastScrollTop === 0) {
+        this.ths.css('borderBottomWidth', '1px');
+      }
+    }
+  };
+
+  /**
+   * Recalculate column widths on the floating layer above the grid
+   * @param {Object} changes
+   */
+  Handsontable.BlockedRows.prototype.dimensions = function (changes) {
+    if (this.count() > 0) {
+      var offset = this.instance.blockedCols.count();
+      for (var i = 0, ilen = changes.length; i < ilen; i++) {
+        this.ths[changes[i][1] + offset].style.minWidth = $(this.instance.getCell(changes[i][0], changes[i][1])).width() + 'px';
+      }
+    }
+  };
+
+
+  /**
+   * Update settings of the column header
+   */
+  Handsontable.BlockedRows.prototype.update = function () {
+    this.create();
+    this.refresh();
+  };
+
+  /**
+   * Add column header to DOM
+   */
+  Handsontable.BlockedRows.prototype.addHeader = function (header) {
+    for (var h = this.count() - 1; h >= 0; h--) {
+      if (this.headers[h].className === header.className) {
+        this.headers.splice(h, 1); //if exists, remove then add to recreate
+      }
+    }
+    this.headers.push(header);
+    this.headers.sort(function (a, b) {
+      return a.priority || 0 - b.priority || 0
+    });
+    this.update();
+  };
+
+  /**
+   * Remove column header from DOM
+   */
+  Handsontable.BlockedRows.prototype.destroyHeader = function (className) {
+    for (var h = this.count() - 1; h >= 0; h--) {
+      if (this.headers[h].className === className) {
+        this.main.find('thead tr.' + this.headers[h].className).remove();
+        this.instance.table.find('thead tr.' + this.headers[h].className).remove();
+        this.headers.splice(h, 1);
+      }
+    }
+  };
+
+  /**
+   * Puts string to small text template
+   */
+  Handsontable.BlockedRows.prototype.headerText = function (str) {
+    return '&nbsp;<span class="small">' + str + '</span>&nbsp;';
+  };
+})(jQuery);
+(function ($) {
+  /**
+   * Handsontable BlockedCols class
+   * @param {Object} instance
+   */
+  Handsontable.BlockedCols = function (instance) {
+    this.heightMethod = ($.browser.mozilla || $.browser.opera) ? "outerHeight" : "height";
+    this.instance = instance;
+    this.headers = [];
+    var position = instance.table.position();
+    instance.positionFix(position);
+    this.main = $('<div style="position: absolute; top: ' + position.top + 'px; left: ' + position.left + 'px"><table cellspacing="0" cellpadding="0"><thead><tr></tr></thead><tbody></tbody></table></div>');
+    this.instance.container.append(this.main);
+  };
+
+  /**
+   * Returns number of blocked cols
+   */
+  Handsontable.BlockedCols.prototype.count = function () {
+    return this.headers.length;
+  };
+
+  /**
+   * Create row header in the grid table
+   */
+  Handsontable.BlockedCols.prototype.createRow = function (tr) {
+    var th;
+    var mainTr = document.createElement('tr');
+
+    for (var h = 0, hlen = this.count(); h < hlen; h++) {
+      th = document.createElement('th');
+      th.className = this.headers[h].className;
+      this.instance.minWidthFix(th);
+      tr.insertBefore(th, tr.firstChild);
+
+      th = document.createElement('th');
+      th.className = this.headers[h].className;
+      mainTr.insertBefore(th, mainTr.firstChild);
+    }
+
+    this.main.find('tbody')[0].appendChild(mainTr);
+  };
+
+  /**
+   * Create row header in the grid table
+   */
+  Handsontable.BlockedCols.prototype.create = function () {
+    var hlen = this.count(), h, th;
+    this.main.find('tbody').empty();
+    this.instance.table.find('tbody th').remove();
+    var $theadTr = this.main.find('thead tr');
+    $theadTr.empty();
+
+    if (hlen > 0) {
+      var offset = this.instance.blockedRows.count();
+      if (offset) {
+        for (h = 0; h < hlen; h++) {
+          th = $theadTr[0].getElementsByClassName ? $theadTr[0].getElementsByClassName(this.headers[h].className)[0] : $theadTr.find('.' + this.headers[h].className.replace(/\s/i, '.'))[0];
+          if (!th) {
+            th = document.createElement('th');
+            th.className = this.headers[h].className;
+            th.innerHTML = this.headerText('&nbsp;');
+            this.instance.minWidthFix(th);
+            $theadTr[0].insertBefore(th, $theadTr[0].firstChild);
+          }
+        }
+      }
+
+      var trs = this.instance.table.find('tbody')[0].childNodes;
+      for (var r = 0; r < this.instance.rowCount; r++) {
+        this.createRow(trs[r]);
+      }
+    }
+  };
+
+  /**
+   * Copy table row header onto the floating layer above the grid
+   */
+  Handsontable.BlockedCols.prototype.refresh = function () {
+    var hlen = this.count(), h, th, realTh, i, label;
+    if (hlen > 0) {
+      var $tbody = this.main.find('tbody');
+      var tbody = $tbody[0];
+      var trs = tbody.childNodes;
+      var trsLen = trs.length;
+      while (trsLen > this.instance.rowCount) {
+        //remove excessive rows
+        trsLen--;
+        $(tbody.childNodes[trsLen]).remove();
+      }
+
+      var realTrs = this.instance.table.find('tbody tr');
+      for (i = 0; i < trsLen; i++) {
+        for (h = 0; h < hlen; h++) {
+          label = this.headers[h].columnLabel(i);
+          realTh = realTrs[i].getElementsByClassName ? realTrs[i].getElementsByClassName(this.headers[h].className)[0] : $(realTrs[i]).find('.' + this.headers[h].className.replace(/\s/i, '.'))[0];
+          th = trs[i].getElementsByClassName ? trs[i].getElementsByClassName(this.headers[h].className)[0] : $(trs[i]).find('.' + this.headers[h].className.replace(/\s/i, '.'))[0];
+          if (this.headers[h].format && this.headers[h].format === 'small') {
+            realTh.innerHTML = this.headerText(label);
+            th.innerHTML = this.headerText(label);
+          }
+          else {
+            realTh.innerHTML = label;
+            th.innerHTML = label;
+          }
+          this.instance.minWidthFix(th);
+          th.style.height = $(realTh)[this.heightMethod]() + 'px';
+        }
+      }
+
+      this.ths = this.main.find('th:last-child');
+      this.refreshBorders();
+    }
+  };
+
+  /**
+   * Refresh border width
+   */
+  Handsontable.BlockedCols.prototype.refreshBorders = function () {
+    if (this.count() > 0) {
+      if (this.instance.curScrollLeft === 0) {
+        this.ths.css('borderRightWidth', 0);
+      }
+      else if (this.instance.lastScrollLeft === 0) {
+        this.ths.css('borderRightWidth', '1px');
+      }
+    }
+  };
+
+  /**
+   * Recalculate row heights on the floating layer above the grid
+   * @param {Object} changes
+   */
+  Handsontable.BlockedCols.prototype.dimensions = function (changes) {
+    if (this.count() > 0) {
+      var trs = this.main[0].firstChild.getElementsByTagName('tbody')[0].childNodes;
+      for (var i = 0, ilen = changes.length; i < ilen; i++) {
+        var $th = $(this.instance.getCell(changes[i][0], changes[i][1]));
+        if ($th.length) {
+          trs[changes[i][0]].firstChild.style.height = $th[this.heightMethod]() + 'px';
+        }
+      }
+    }
+  };
+
+  /**
+   * Update settings of the row header
+   */
+  Handsontable.BlockedCols.prototype.update = Handsontable.BlockedRows.prototype.update;
+
+  /**
+   * Add row header to DOM
+   */
+  Handsontable.BlockedCols.prototype.addHeader = function (header) {
+    for (var h = this.count() - 1; h >= 0; h--) {
+      if (this.headers[h].className === header.className) {
+        this.headers.splice(h, 1); //if exists, remove then add to recreate
+      }
+    }
+    this.headers.push(header);
+    this.headers.sort(function (a, b) {
+      return a.priority || 0 - b.priority || 0
+    });
+  };
+
+  /**
+   * Remove row header from DOM
+   */
+  Handsontable.BlockedCols.prototype.destroyHeader = function (className) {
+    for (var h = this.count() - 1; h >= 0; h--) {
+      if (this.headers[h].className === className) {
+        this.headers.splice(h, 1);
+      }
+    }
+  };
+
+  /**
+   * Puts string to small text template
+   */
+  Handsontable.BlockedCols.prototype.headerText = Handsontable.BlockedRows.prototype.headerText;
+})(jQuery);
+(function ($) {
+  /**
+   * Handsontable RowHeader extension
+   * @param {Object} instance
+   * @param {Array|Boolean} [labels]
+   */
+  Handsontable.RowHeader = function (instance, labels) {
+    var that = this;
+    this.className = 'htRowHeader';
+    instance.blockedCols.main.on('mousedown', 'th.htRowHeader', function (event) {
+      if (!$(event.target).hasClass('btn') && !$(event.target).hasClass('btnContainer')) {
+        instance.deselectCell();
+        $(this).addClass('active');
+        that.lastActive = this;
+        var offset = instance.blockedRows.count();
+        instance.selectCell(this.parentNode.rowIndex - offset, 0, this.parentNode.rowIndex - offset, instance.colCount - 1, false);
+      }
+    });
+    instance.container.on('deselect.handsontable', function () {
+      that.deselect();
+    });
+    this.labels = labels;
+    this.instance = instance;
+    this.instance.rowHeader = this;
+    this.format = 'small';
+    instance.blockedCols.addHeader(this);
+  };
+
+  /**
+   * Return custom row label or automatically generate one
+   * @param {Number} index Row index
+   * @return {String}
+   */
+  Handsontable.RowHeader.prototype.columnLabel = function (index) {
+    if (typeof this.labels[index] !== 'undefined') {
+      return this.labels[index];
+    }
+    return index + 1;
+  };
+
+  /**
+   * Remove current highlight of a currently selected row header
+   */
+  Handsontable.RowHeader.prototype.deselect = function () {
+    if (this.lastActive) {
+      $(this.lastActive).removeClass('active');
+      this.lastActive = null;
+    }
+  };
+
+  /**
+   *
+   */
+  Handsontable.RowHeader.prototype.destroy = function () {
+    this.instance.blockedCols.destroyHeader(this.className);
+  };
+})(jQuery);
+(function ($) {
+  /**
+   * Handsontable ColHeader extension
+   * @param {Object} instance
+   * @param {Array|Boolean} [labels]
+   */
+  Handsontable.ColHeader = function (instance, labels) {
+    var that = this;
+    this.className = 'htColHeader';
+    instance.blockedRows.main.on('mousedown', 'th.htColHeader', function () {
+      instance.deselectCell();
+      var $th = $(this);
+      $th.addClass('active');
+      that.lastActive = this;
+      var index = $th.index();
+      var offset = instance.blockedCols ? instance.blockedCols.count() : 0;
+      instance.selectCell(0, index - offset, instance.rowCount - 1, index - offset, false);
+    });
+    instance.container.on('deselect.handsontable', function () {
+      that.deselect();
+    });
+    this.instance = instance;
+    this.labels = labels;
+    this.instance.colHeader = this;
+    this.format = 'small';
+    instance.blockedRows.addHeader(this);
+  };
+
+  /**
+   * Return custom column label or automatically generate one
+   * @param {Number} index Row index
+   * @return {String}
+   */
+  Handsontable.ColHeader.prototype.columnLabel = function (index) {
+    if (typeof this.labels[index] !== 'undefined') {
+      return this.labels[index];
+    }
+    var dividend = index + 1;
+    var columnLabel = '';
+    var modulo;
+    while (dividend > 0) {
+      modulo = (dividend - 1) % 26;
+      columnLabel = String.fromCharCode(65 + modulo) + columnLabel;
+      dividend = parseInt((dividend - modulo) / 26);
+    }
+    return columnLabel;
+  };
+
+  /**
+   * Remove current highlight of a currently selected column header
+   */
+  Handsontable.ColHeader.prototype.deselect = Handsontable.RowHeader.prototype.deselect;
+
+  /**
+   *
+   */
+  Handsontable.ColHeader.prototype.destroy = function () {
+    this.instance.blockedRows.destroyHeader(this.className);
+  };
+})(jQuery);