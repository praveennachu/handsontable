--- conflicted
+++ resolved
@@ -4,14 +4,14 @@
     expect(Handsontable._getListenersCounter()).toBe(0);
   });
 
-<<<<<<< HEAD
   it('after all Handsontable instances are destroy()\'d, there should be no more registered maps for index mappers', () => {
     expect(Handsontable._getRegisteredMapsCounter()).toBe(0);
   });
 
   it('should not leave any `testContainer`s (created in `beforeEach`) after all the tests have finished', () => {
     expect(document.querySelectorAll('#testContainer').length).toEqual(0);
-=======
+  });
+
   it('should not leave any any DOM containers, except for those created by Jasmine', () => {
     let leftoverNodesCount = 0;
 
@@ -22,6 +22,5 @@
     });
 
     expect(leftoverNodesCount).toBe(0);
->>>>>>> 1e5ee769
   });
 });