--- conflicted
+++ resolved
@@ -162,6 +162,9 @@
     });
   });
 
+  //
+  // Handsontable.helper.deepExtend
+  //
   describe('deepExtend', function () {
     it('should extend an object with all the properties of another object (recursively)', function () {
       var deepExtend = Handsontable.helper.deepExtend;
@@ -208,16 +211,22 @@
     });
   });
 
-<<<<<<< HEAD
+  //
+  // Handsontable.helper.deepObjectSize
+  //
   describe('deepObjectSize', function () {
-    it('should return false if a variable is not an object', function () {
+    it('should return false if a variable is not an object', function() {
       var deepObjectSize = Handsontable.helper.deepObjectSize;
-      var toCount = [1, 2, 3];
+      var toCount = [
+        1,
+        2,
+        3
+      ];
 
       expect(deepObjectSize(toCount)).toBeFalsy();
     });
 
-    it('should return an object keys length (recursively and only these keys, which contain value)', function () {
+    it('should return an object keys length (recursively and only these keys, which contain value)', function() {
       var deepObjectSize = Handsontable.helper.deepObjectSize;
       var toCount = {
         prop1: 1,
@@ -235,7 +244,9 @@
       };
 
       expect(deepObjectSize(toCount)).toEqual(8);
-=======
+    });
+  });
+
   //
   // Handsontable.helper.createObjectPropListener
   //
@@ -287,7 +298,6 @@
 
       expect(propListener.isTouched()).toBe(true);
       expect(propListener.value).toBe(void 0);
->>>>>>> 463ad6e1
     });
   });
 });