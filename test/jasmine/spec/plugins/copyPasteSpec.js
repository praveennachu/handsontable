describe('CopyPaste plugin', function () {
  var id = 'testContainer';

  beforeEach(function () {
    this.$container = $('<div id="' + id + '"></div>').appendTo('body');
  });

  afterEach(function () {
    if (this.$container) {
      destroy();
      this.$container.remove();
    }
  });


  describe("enabling/disabing plugin", function () {
    it("should enable copyPaste by default", function () {

      var hot = handsontable();

      expect(hot.copyPaste).toBeDefined();

    });

    it("should create copyPaste div if enabled", function () {

      expect($('#CopyPasteDiv').length).toEqual(0);

      var hot = handsontable();

      selectCell(0, 0);
      keyDownUp(Handsontable.helper.keyCode.CONTROL_LEFT); //copyPaste div isn't created until you click CTRL

      expect($('#CopyPasteDiv').length).toEqual(1);

    });

    it("should not create copyPaste div if disabled", function () {

      expect($('#CopyPasteDiv').length).toEqual(0);

      var hot = handsontable({
        copyPaste: false
      });

      selectCell(0, 0);
      keyDownUp(Handsontable.helper.keyCode.CONTROL_LEFT);


      expect($('#CopyPasteDiv').length).toEqual(0);

    });

    it("should not create copyPaste property if plugin is disabled", function () {

      var hot = handsontable({
        copyPaste: false
      });

      expect(hot.copyPaste).toBeUndefined();

    });

    it("should enable/disable plugin using updateSettings", function () {

      var hot = handsontable();

      expect(hot.copyPaste).toBeDefined();

      updateSettings({
        copyPaste: false
      });

      expect(hot.copyPaste).toBeUndefined();

    });

    it("should remove copyPaste div if plugin has been disabled using updateSetting", function () {

      expect($('#CopyPasteDiv').length).toEqual(0);

      var hot = handsontable();

      selectCell(0, 0);
      keyDownUp(Handsontable.helper.keyCode.CONTROL_LEFT);


      expect($('#CopyPasteDiv').length).toEqual(1);

      updateSettings({
        copyPaste: false
      });

      expect($('#CopyPasteDiv').length).toEqual(0);

      selectCell(0, 0);
      keyDownUp(Handsontable.helper.keyCode.CONTROL_LEFT);


      expect($('#CopyPasteDiv').length).toEqual(0);

    });

  });

  describe("setting values copyable", function () {
    it("should set copyable text when selecting a single cell and hitting ctrl", function () {
      handsontable({
        data: createSpreadsheetData(2, 2)
      });

      var copyPasteTextarea = $('textarea.copyPaste');

      expect(copyPasteTextarea.val().length).toEqual(0);

      selectCell(0, 0);
      keyDownUp(Handsontable.helper.keyCode.CONTROL_LEFT);

<<<<<<< HEAD
      expect(copyPasteTextarea.val()).toEqual('A1\n');
=======
      expect(copyPasteTextarea.val()).toEqual('A0');
>>>>>>> 74ba1404

    });

    it("should set copyable text when selecting a single cell and hitting left command", function () {
      handsontable({
        data: createSpreadsheetData(2, 2)
      });

      var copyPasteTextarea = $('textarea.copyPaste');

      expect(copyPasteTextarea.val().length).toEqual(0);

      selectCell(0, 0);
      keyDownUp(Handsontable.helper.keyCode.COMMAND_LEFT);

<<<<<<< HEAD
      expect(copyPasteTextarea.val()).toEqual('A1\n');
=======
      expect(copyPasteTextarea.val()).toEqual('A0');
>>>>>>> 74ba1404

    });

    it("should set copyable text when selecting a single cell and hitting right command", function () {
      handsontable({
        data: createSpreadsheetData(2, 2)
      });

      var copyPasteTextarea = $('textarea.copyPaste');

      expect(copyPasteTextarea.val().length).toEqual(0);

      selectCell(0, 0);
      keyDownUp(Handsontable.helper.keyCode.COMMAND_RIGHT);

<<<<<<< HEAD
      expect(copyPasteTextarea.val()).toEqual('A1\n');
=======
      expect(copyPasteTextarea.val()).toEqual('A0');
>>>>>>> 74ba1404

    });

    it("should set copyable text when selecting multiple cells and hitting ctrl", function () {
      handsontable({
        data: createSpreadsheetData(2, 2)
      });

      var copyPasteTextarea = $('textarea.copyPaste');

      expect(copyPasteTextarea.val().length).toEqual(0);

      selectCell(0, 0, 1, 0);
      keyDownUp(Handsontable.helper.keyCode.CONTROL_LEFT);

      expect(copyPasteTextarea.val()).toEqual('A1\nA2\n');

    });

    it("should set copyable text when selecting all cells with CTRL+A", function () {
      handsontable({
        data: createSpreadsheetData(2, 2)
      });

      var copyPasteTextarea = $('textarea.copyPaste');

      expect(copyPasteTextarea.val().length).toEqual(0);

      selectCell(0, 0);
      keyDown(Handsontable.helper.keyCode.CONTROL_LEFT);
      $(document.activeElement).trigger($.Event('keydown', {keyCode: Handsontable.helper.keyCode.A, ctrlKey: true}));

      waits(0);

      runs(function () {
        expect(getSelected()).toEqual([0, 0, 1, 1]);

        expect(copyPasteTextarea.val()).toEqual('A1\tB1\nA2\tB2\n');
      });

    });

    it("should not throw error when no cell is selected (#1221)", function () {

      handsontable({
        data: createSpreadsheetData(2, 2)
      });

      selectCell(0, 0);
      deselectCell();

      function keydownCtrl(){
        $(document).trigger($.Event('keydown', {
          keyCode: Handsontable.helper.keyCode.COMMAND_LEFT
        }));
      }

      expect(keydownCtrl).not.toThrow();  //expect no to throw any exception

    });

    it("should set copyable text when selecting a single cell with specified type and hitting ctrl (#1300)", function () {
      handsontable({
        data: [['A', 1], ['B', 2]],
        columns: [
          {
            type: 'text'
          },
          {
            type: 'numeric'
          }
        ]
      });

      var copyPasteTextarea = $('textarea.copyPaste');

      expect(copyPasteTextarea.val().length).toEqual(0);

      selectCell(0, 0, 1, 1);
      keyDownUp(Handsontable.helper.keyCode.CONTROL_LEFT);

      expect(copyPasteTextarea.val()).toEqual('A\t1\nB\t2\n');

    });


    describe("working with multiple tables", function () {

      beforeEach(function () {
        this.$container2 = $('<div id="' + id + '2"></div>').appendTo('body');
      });

      afterEach(function () {
        if (this.$container2) {
          this.$container2.handsontable('destroy');
          this.$container2.remove();
        }
      });


      it("should disable copyPaste only in particular table", function () {
        var hot1 = handsontable();
        var hot2 = this.$container2.handsontable({
          copyPaste: false
        });

        expect(hot1.copyPaste).toBeDefined();
        expect(hot2.copyPaste).toBeUndefined();

      });

      it("should create only one CopyPasteDiv regardless of the number of tables", function () {
        var hot1 = handsontable();
        var hot2 = this.$container2.handsontable();

        expect($('#CopyPasteDiv').length).toEqual(1);
      });

      it("should leave CopyPasteDiv as long as at least one table has copyPaste enabled", function () {
        var hot1 = handsontable();
        var hot2 = this.$container2.handsontable().handsontable('getInstance');

        expect($('#CopyPasteDiv').length).toEqual(1);

        hot1.updateSettings({
          copyPaste: false
        });

        expect($('#CopyPasteDiv').length).toEqual(1);

        hot2.updateSettings({
          copyPaste: false
        });

        expect($('#CopyPasteDiv').length).toEqual(0);
      });

    });


  });


});<|MERGE_RESOLUTION|>--- conflicted
+++ resolved
@@ -116,11 +116,7 @@
       selectCell(0, 0);
       keyDownUp(Handsontable.helper.keyCode.CONTROL_LEFT);
 
-<<<<<<< HEAD
-      expect(copyPasteTextarea.val()).toEqual('A1\n');
-=======
-      expect(copyPasteTextarea.val()).toEqual('A0');
->>>>>>> 74ba1404
+      expect(copyPasteTextarea.val()).toEqual('A1');
 
     });
 
@@ -136,11 +132,7 @@
       selectCell(0, 0);
       keyDownUp(Handsontable.helper.keyCode.COMMAND_LEFT);
 
-<<<<<<< HEAD
-      expect(copyPasteTextarea.val()).toEqual('A1\n');
-=======
-      expect(copyPasteTextarea.val()).toEqual('A0');
->>>>>>> 74ba1404
+      expect(copyPasteTextarea.val()).toEqual('A1');
 
     });
 
@@ -156,11 +148,7 @@
       selectCell(0, 0);
       keyDownUp(Handsontable.helper.keyCode.COMMAND_RIGHT);
 
-<<<<<<< HEAD
-      expect(copyPasteTextarea.val()).toEqual('A1\n');
-=======
-      expect(copyPasteTextarea.val()).toEqual('A0');
->>>>>>> 74ba1404
+      expect(copyPasteTextarea.val()).toEqual('A1');
 
     });
 
@@ -176,7 +164,7 @@
       selectCell(0, 0, 1, 0);
       keyDownUp(Handsontable.helper.keyCode.CONTROL_LEFT);
 
-      expect(copyPasteTextarea.val()).toEqual('A1\nA2\n');
+      expect(copyPasteTextarea.val()).toEqual('A1\nA2');
 
     });
 
@@ -198,7 +186,7 @@
       runs(function () {
         expect(getSelected()).toEqual([0, 0, 1, 1]);
 
-        expect(copyPasteTextarea.val()).toEqual('A1\tB1\nA2\tB2\n');
+        expect(copyPasteTextarea.val()).toEqual('A1\tB1\nA2\tB2');
       });
 
     });
@@ -242,7 +230,7 @@
       selectCell(0, 0, 1, 1);
       keyDownUp(Handsontable.helper.keyCode.CONTROL_LEFT);
 
-      expect(copyPasteTextarea.val()).toEqual('A\t1\nB\t2\n');
+      expect(copyPasteTextarea.val()).toEqual('A\t1\nB\t2');
 
     });
 
