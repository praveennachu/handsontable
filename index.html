<!doctype html>
<html>
<head>
  <meta charset='utf-8'>
  <title>Handsontable - JavaScript data grid editor. Excel-like grid editing with HTML &amp; JavaScript</title>

  <!--
  Loading Handsontable (full distribution that includes all dependencies apart from jQuery)
  -->
  <script data-jsfiddle="common" src="dist/handsontable.full.js"></script>
  <link data-jsfiddle="common" rel="stylesheet" media="screen" href="dist/handsontable.full.css">

  <!--
  Loading demo dependencies. They are used here only to enhance the examples on this page
  -->
  <link data-jsfiddle="common" rel="stylesheet" media="screen" href="demo/css/samples.css">
  <script src="demo/js/samples.js"></script>
  <script src="demo/js/highlight/highlight.pack.js"></script>
  <link rel="stylesheet" media="screen" href="demo/js/highlight/styles/github.css">
  <link rel="stylesheet" href="demo/css/font-awesome/css/font-awesome.min.css">

  <!--
  Facebook open graph. Don't copy this to your project :)
  -->
  <meta property="og:title" content="Handsontable - JavaScript grid editor">
  <meta property="og:description" content="Excel-like data grid with HTML &amp; JavaScript">
  <meta property="og:url" content="http://handsontable.com/">
  <meta property="og:image" content="http://handsontable.com/demo/image/og-image.png">
  <meta property="og:image:type" content="image/png">
  <meta property="og:image:width" content="409">
  <meta property="og:image:height" content="164">
  <link rel="canonical" href="http://handsontable.com/">

  <!--
  Google Analytics for GitHub Page. Don't copy this to your project :)
  -->
  <script src="demo/js/ga.js"></script>

  <!--
  GitHub buttons. Don't copy this to your project :)
  -->
  <link rel="stylesheet" media="screen" href="demo/github-buttons/github-buttons.css">
  <script src="demo/github-buttons/github-buttons.js" async></script>
</head>

<body class="home">

<div class="wrapper">
<div class="wrapper-row">
<div id="global-menu-clone">
  <h1><a href="index.html">Handsontable</a> <span class="ver"></span></h1>

  <!-- menu start -->
  <div id="global-menu">
    <ul>
      <li>
        <h3>Getting Started</h3>

        <ul>
          <li>
            <a href="demo/understanding_reference.html">Understand binding as reference</a>
          </li>
          <li>
            <a href="demo/datasources.html">Array, object, function data source</a>
          </li>
          <li>
            <a href="demo/ajax.html">Load &amp; Save (Ajax)</a>
          </li>
        </ul>
      </li>
      <li>
        <h3>Appearance</h3>
        <ul>
          <li>
            <a href="demo/renderers.html">Cell renderers</a>
          </li>
          <li>
            <a href="demo/renderers_html.html">Custom HTML</a>
          </li>
          <li>
            <a href="demo/scroll.html">Scroll bars</a>
          </li>
          <li>
            <a href="demo/scroll_window.html"> &#x2514; Scroll bars (window)</a>
          </li>
          <li>
            <a href="demo/stretch.html">Column stretching</a>
          </li>
          <li>
            <a href="demo/stretch_window.html"> &#x2514; Column stretching (window)</a>
          </li>
          <li>
            <a href="demo/conditional.html">Conditional formatting</a>
          </li>
          <li>
            <a href="demo/prepopulate.html">Pre-populate new rows</a>
          </li>
          <li>
            <a href="demo/current.html">Highlight current row/col</a>
          </li>
          <li>
            <a href="demo/sorting.html">Column sorting</a>
          </li>
          <li>
            <a href="demo/column_resize.html">Column &amp; row resize</a>
          </li>
          <li>
            <a href="demo/column_move.html">Column &amp; row move</a>
          </li>
          <li>
            <a href="demo/fixed.html">Fixed rows/columns</a>
          </li>
          <li>
            <a href="demo/column_freeze.html">Column freeze <sup>NEW</sup></a>
          </li>
          <li>
            <a href="demo/pagination.html">Pagination</a>
          </li>
          <li>
            <a href="demo/merge_cells.html">Merge cells</a>
          </li>
          <li>
            <a href="demo/align_cell.html">Horizontal &amp; vertical align</a>
          </li>
          <li>
            <a href="demo/custom_borders.html">Custom borders</a>
          </li>
          <li>
            <a href="demo/grouping.html">Column &amp; row grouping <sup>BETA</sup></a>
          </li>
        </ul>
      </li>

      <li>
        <h3>Cell types</h3>
        <ul>
          <li>
            <a href="demo/numeric.html">Numeric</a>
          </li>
          <li>
            <a href="demo/date.html">Date  <sup>UPDATED</sup></a>
          </li>
          <li>
            <a href="demo/checkbox.html">Checkbox</a>
          </li>
          <li>
            <a href="demo/selectEditor.html">Select</a>
          </li>
          <li>
            <a href="demo/dropdown.html">Dropdown</a>
          </li>
          <li>
            <a href="demo/autocomplete.html">Autocomplete</a>
          </li>
          <li>
            <a href="demo/password.html">Password</a>
          </li>
          <li>
            <a href="demo/handsontable.html">Handsontable</a>
          </li>
        </ul>
      </li>

      <li>
        <h3>Editing</h3>
        <ul>
          <li>
            <a href="demo/validation.html">Validation</a>
          </li>
          <li>
            <a href="demo/dragdown.html">Drag-down</a>
          </li>
          <li>
            <a href="demo/buttons.html">Custom buttons</a>
          </li>
          <li>
            <a href="demo/contextmenu.html">Context menu</a>
          </li>
          <li>
            <a href="demo/contextmenucopypaste.html"> &#x2514; Copy/Paste in Context menu</a>
          </li>
          <li>
            <a href="demo/comments.html">Comments <sup>BETA</sup></a>
          </li>
          <li>
            <a href="demo/readonly.html">Read-only cells</a>
          </li>
          <li>
            <a href="demo/search.html">Search of values</a>
          </li>
        </ul>
      </li>

      <li>
        <h3>Integration</h3>
        <ul>
          <li>
            <a href="demo/options.html">Options</a>
          </li>
          <li>
            <a href="demo/callbacks.html">Callbacks</a>
          </li>
          <li>
            <a href="demo/beforeKeyDown.html"> &#x2514; beforeKeyDown</a>
          </li>
          <li>
            <a href="demo/backbone.html">Backbone.js</a>
          </li>
          <li>
            <a href="demo/jquery.html">jQuery</a>
          </li>
          <li>
            <a href="demo/bootstrap.html">Twitter Bootstrap</a>
          </li>
          <li>
            <a href="demo/graphael.html">gRaphaël charts</a>
          </li>
          <li>
            <a href="demo/heatmaps.html">Chroma.js (Heatmaps)</a>
          </li>
          <li>
            <a href="https://github.com/handsontable/hot-table">hot-table (Polymer) <sup><i
              class="icon-external-link"></i></sup></a>
          </li>
          <li>
            <a href="https://github.com/handsontable/ngHandsontable">ngHandsontable (AngularJS) <sup><i
              class="icon-external-link"></i></sup></a>
          </li>
        </ul>
      </li>
    </ul>
    <ul>
      <li><a href="https://twitter.com/handsontable"><i class="icon-twitter"></i> Follow
        @handsontable</a></li>
      <li><a href="https://groups.google.com/forum/?fromgroups=#!forum/handsontable"><i
        class="icon-comment"></i> Discuss on Google Groups</a></li>
    </ul>
  </div>
  <!-- menu end -->
</div>

<div id="github-buttons">
  <span class="github-btn" id="githubWatch">
    <a class="gh-btn github-watchers" href="https://github.com/handsontable/handsontable">
      <span class="gh-ico"></span>
      <span class="gh-text">Star</span>
    </a>
    <a class="gh-count" href="https://github.com/handsontable/handsontable/stargazers"></a>
  </span>

  <span class="github-btn" id="githubFork">
    <a class="gh-btn github-forks" href="https://github.com/handsontable/handsontable">
      <span class="gh-ico"></span>
      <span class="gh-text">Fork</span>
    </a>
    <a class="gh-count" href="https://github.com/handsontable/handsontable/network"></a>
  </span>
</div>

<div id="container">
  <div class="columnLayout">

    <div class="rowLayout">
      <div class="descLayout">
        <div class="pad">
          <div class="warning" id="domainNotice">
            This page has been moved to
            <a href="http://handsontable.com/">http://handsontable.com/</a>. Please update your bookmarks.
          </div>
        </div>

        <div class="pad" data-jsfiddle="example">

          <p style="font-size: 20px"><strong>Handsontable</strong> is a minimalist Excel-like <span class="nobreak">data grid</span>
            editor
            for HTML &amp; JavaScript</p>

          <div class="warning">
            This is Handsontable <a href="https://github.com/handsontable/handsontable/releases" class="ver"></a>, a
<<<<<<< HEAD
            release published on March 19th, 2015.
=======
            release published on April 7th, 2015.
>>>>>>> efdbe753

            <p>The most prominent changes are:</p>

            <ul>
<<<<<<< HEAD
              <li>Adding JSDoc to the project</li>
=======
              <li>modified fixed header/overlay structure - each overlay has its own hidden scrollbar - change was made to reduce the laggy overlay effect for IE and Safari,<br><br>
              <strong>Please note:</strong> In order to maintain the pre-0.14.0 scrollbar functionality, change the CSS <code>overflow</code> property of your Handsontable container from <code>scroll</code>
              or <code>auto</code> to <code>hidden</code>. Without performing this change, you might encounter problems with doubling scrollbars.</li><br>
              <li>Adding JSDoc to the project,</li>
>>>>>>> efdbe753
              <li>Removal of jQuery UI datepicker - we switched to Pikaday + Moment.js, that makes us jQuery-free</li>
            </ul>

            Check out the <a href="https://github.com/handsontable/handsontable/releases/latest/">full release
            notes</a>. If you experience some rough edges, please report an
            <a href="https://github.com/handsontable/handsontable/issues">issue</a> or temporarily stick to
            version <a href="http://old.handsontable.com">0.10.5 <sup><i
            class="icon-external-link"></i></sup></a>.
          </div>

          <div id="example"></div>
        </div>
      </div>
      <div class="codeLayout">
        <div class="jsFiddle inline-buttons">
          <button class="show-source"></button>
          <button class="jsFiddleLink" data-runfiddle="example">Edit in jsFiddle</button>
          <button name="dump" data-dump="#example" data-instance="hot" title="Prints current data source to Firebug/Chrome Dev Tools">
            Dump data to console
          </button>
        </div>


        <script data-jsfiddle="example">
          var
            data = [
              ['', 'Maserati', 'Mazda', 'Mercedes', 'Mini', 'Mitsubishi'],
              ['2009', 0, 2941, 4303, 354, 5814],
              ['2010', 3, 2905, 2867, 412, 5284],
              ['2011', 4, 2517, 4822, 552, 6127],
              ['2012', 2, 2422, 5399, 776, 4151]
            ],
            container = document.getElementById('example'),
            hot;

          hot = new Handsontable(container, {
            data: data,
            minSpareRows: 1,
            colHeaders: true,
            contextMenu: true
          });

        </script>
      </div>
    </div>

    <script type="text/javascript">
      var showSourceElements = document.querySelectorAll('.show-source');

      for(var i = 0; i < showSourceElements.length ; i++) {
        var showElem = showSourceElements[i];
        showElem.addEventListener('mousedown', function (event) {
          event.preventDefault();

          if(showElem.className.indexOf('shown') > -1) {
            showElem.className = showElem.className.replace('shown', '');
          } else {
            showElem.className += ' shown';
          }

          var preJS = document.querySelectorAll('pre.javascript');
          for(var j = 0; j < preJS.length; j++) {
            if(preJS[j].style.display == '') {
              preJS[j].style.display = 'block';
            } else {
              preJS[j].style.display = '';
            }
          }

          var codeLay = document.querySelectorAll('.codeLayout');
          for(var j = 0; j < codeLay.length; j++) {
            if(codeLay[j].className.indexOf('codeLayoutExpanded') > -1) {
              codeLay[j].className = codeLay[j].className.replace('codeLayoutExpanded', '');
            } else {
              codeLay[j].className += ' codeLayoutExpanded';
            }
          }

        });
      }

      var verHolders = document.querySelectorAll('.ver');
      for(var i = 0; i < verHolders.length; i++) {
        var verText = document.createTextNode(hot.version);
        verHolders[i].appendChild(verText);
      }
    </script>

    <div class="footer-text">.
    </div>
  </div>
</div>

</div>
</div>

<div id="outside-links-wrapper">
  <!-- outside-links start -->
  <div id="outside-links">
    <div class="inline-buttons">
      <a class="button"
         href="https://github.com/handsontable/handsontable/releases">Releases</a>
      <a class="button button-light" href="https://github.com/handsontable/handsontable/wiki"><i
        class="icon-book"></i> Wiki</a>
      <a class="button button-secondary button-light"
         href="https://github.com/handsontable/handsontable/wiki/Options">Options</a>
      <a class="button button-secondary button-light"
         href="https://github.com/handsontable/handsontable/wiki/Methods">Methods</a>
      <a class="button button-secondary" href="https://github.com/handsontable/handsontable/wiki/Events">Events</a>

      <a class="button" href="https://github.com/handsontable/handsontable/wiki/FAQ">F.A.Q.</a>

      <a class="button button-github" href="https://github.com/handsontable/handsontable"><i
        class="icon-github"></i> Source</a>
      <a class="button button-github" href="https://github.com/handsontable/handsontable/issues"><i
        class="icon-bug"></i> Issues</a>
    </div>

    <div class="clear"></div>
  </div>
  <!-- outside-links end -->
</div>

</body>
</html><|MERGE_RESOLUTION|>--- conflicted
+++ resolved
@@ -277,23 +277,15 @@
 
           <div class="warning">
             This is Handsontable <a href="https://github.com/handsontable/handsontable/releases" class="ver"></a>, a
-<<<<<<< HEAD
-            release published on March 19th, 2015.
-=======
             release published on April 7th, 2015.
->>>>>>> efdbe753
 
             <p>The most prominent changes are:</p>
 
             <ul>
-<<<<<<< HEAD
-              <li>Adding JSDoc to the project</li>
-=======
               <li>modified fixed header/overlay structure - each overlay has its own hidden scrollbar - change was made to reduce the laggy overlay effect for IE and Safari,<br><br>
               <strong>Please note:</strong> In order to maintain the pre-0.14.0 scrollbar functionality, change the CSS <code>overflow</code> property of your Handsontable container from <code>scroll</code>
               or <code>auto</code> to <code>hidden</code>. Without performing this change, you might encounter problems with doubling scrollbars.</li><br>
               <li>Adding JSDoc to the project,</li>
->>>>>>> efdbe753
               <li>Removal of jQuery UI datepicker - we switched to Pikaday + Moment.js, that makes us jQuery-free</li>
             </ul>
 
