--- conflicted
+++ resolved
@@ -268,22 +268,11 @@
 
           <div class="warning">
             This is Handsontable <a href="https://github.com/handsontable/handsontable/releases" class="ver"></a>, a
-<<<<<<< HEAD
-            release published on Dec 4, 2014.
-=======
             release published on Dec 8, 2014.
->>>>>>> eaa76185
 
             <p>The most prominent changes are:</p>
 
             <ul>
-<<<<<<< HEAD
-              <li>Basic iPad 4 support</li>
-              <li>Fixed memory leaks</li>
-            </ul>
-
-            Check out the <a href="https://github.com/handsontable/handsontable/releases/tag/0.12.1">full release
-=======
               <li>the removal of jQuery from dependencies and the filename,</li>
               <li>(but we still keep <a href="demo/jquery.html">the jQuery plugin API</a> for backward compatibility),
               </li>
@@ -293,7 +282,6 @@
             </ul>
 
             Check out the <a href="https://github.com/handsontable/handsontable/releases/tag/0.12.2">full release
->>>>>>> eaa76185
             notes</a>. If you experience some rough edges, please report an
             <a href="https://github.com/handsontable/handsontable/issues">issue</a> or temporarily stick to
             version <a href="http://old.handsontable.com">0.10.5 <sup><i
